import { auth } from '@packages/auth/server';
import { database } from '@packages/db';
import { headers } from 'next/headers';
import { NextResponse } from 'next/server';
import type { NextRequest } from 'next/server';
import { z } from 'zod';

const corsHeaders = {
  'Access-Control-Allow-Origin': '*',
  'Access-Control-Allow-Methods': 'PATCH, OPTIONS',
  'Access-Control-Allow-Headers': 'Content-Type, Authorization',
};

export async function OPTIONS() {
  return NextResponse.json({}, { headers: corsHeaders });
}

// PATCH /api/v1/bounties/[id]/submissions/[submissionId]/review - Review submission
export async function PATCH(
  request: NextRequest,
  { params }: { params: Promise<{ id: string; submissionId: string }> }
) {
  try {
    const authHeaders = await headers();
    let winningAmount = null;
    const sessionData = await auth.api.getSession({
      headers: authHeaders,
    });

    if (!sessionData?.user) {
      return NextResponse.json(
        { error: 'Unauthorized' },
        { status: 401, headers: corsHeaders }
      );
    }

    const reviewSchema = z.object({
      status: z.enum(["APPROVED", "REJECTED", "UNDER_REVIEW"]),
      feedback: z.string().optional(),
      position: z.number().optional(),
    });

    const body = await request.json();
    const validatedData = reviewSchema.parse(body);

    // Fetch submission to check permissions
    const submission = await database.submission.findUnique({
      where: {
        id: (await params).submissionId,
        bountyId: (await params).id,
      },
      include: {
        bounty: true,
      },
    });

    if (!submission) {
      return NextResponse.json(
        { error: 'Submission not found' },
        { status: 404, headers: corsHeaders }
      );
    }

    // Check if user has permission to review submissions
    const userMember = await database.member.findFirst({
      where: {
        organizationId: submission.bounty.organizationId,
        userId: sessionData.user.id,
        role: {
          in: ['owner', 'admin'],
        },
      },
    });

    if (!userMember) {
      return NextResponse.json(
        { error: "You don't have permission to review submissions" },
        { status: 403, headers: corsHeaders }
      );
    }

    // If selecting as winner, validate position
    if (validatedData.status === "APPROVED") {
      if (!validatedData.position) {
        return NextResponse.json(
          { error: 'Position is required when selecting a winner' },
          { status: 400, headers: corsHeaders }
        );
      }

      // Check if position is valid
      const winningsArray = submission.bounty.winnings as any;
<<<<<<< HEAD
      winningAmount = Array.isArray(winningsArray)
        ? winningsArray.find((w: any) => w.position === validatedData.position)
        : winningsArray && typeof winningsArray === 'object'
          ? winningsArray[validatedData.position]
          : null;

      if (!winningAmount) {
=======
      const winningPosition = Array.isArray(winningsArray)
        ? winningsArray.find((w: any) => w.position === validatedData.position)
        : null;

      if (!winningPosition) {
>>>>>>> f3a13de4
        return NextResponse.json(
          { error: 'Invalid winner position' },
          { status: 400, headers: corsHeaders }
        );
      }

      // Check if position is already taken
      const existingWinner = await database.submission.findFirst({
        where: {
          bountyId: (await params).id,
          status: "APPROVED",
          position: validatedData.position,
          NOT: {
            id: (await params).submissionId,
          },
        },
      });

      if (existingWinner) {
        return NextResponse.json(
          { error: 'This position is already taken by another submission' },
          { status: 400, headers: corsHeaders }
        );
      }
    }

    // Update submission status
    const updatedSubmission = await database.submission.update({
      where: {
        id: (await params).submissionId,
      },
      data: {
        status: validatedData.status as any,
        notes: validatedData.feedback,
        reviewedAt: new Date(),
        position:
<<<<<<< HEAD
          validatedData.status === 'APPROVED' ? validatedData.position : null,
        winningAmount:
          validatedData.status === 'APPROVED' ? winningAmount : null,
=======
          validatedData.status === "APPROVED" ? validatedData.position : null,
        winningAmount:
          validatedData.status === "APPROVED"
            ? Array.isArray(submission.bounty.winnings as any)
              ? (submission.bounty.winnings as any).find(
                  (w: any) => w.position === validatedData.position
                )?.amount
              : null
            : null,
>>>>>>> f3a13de4
      },
      include: {
        bounty: {
          select: {
            id: true,
            title: true,
            organizationId: true,
          },
        },
        submitter: {
          select: {
            id: true,
            username: true,
            email: true,
          },
        },
      },
    });

    // TODO: Send email notification to submitter about the decision

    return NextResponse.json(
      {
        submission: updatedSubmission,
        message: `Submission ${validatedData.status.toLowerCase()} successfully`,
      },
      { headers: corsHeaders }
    );
  } catch (error) {
    if (error instanceof z.ZodError) {
      return NextResponse.json(
        { error: 'Invalid request data', details: error.errors },
        { status: 400, headers: corsHeaders }
      );
    }

    console.error('Error reviewing submission:', error);
    return NextResponse.json(
      { error: 'Failed to review submission' },
      { status: 500, headers: corsHeaders }
    );
  }
}<|MERGE_RESOLUTION|>--- conflicted
+++ resolved
@@ -90,21 +90,11 @@
 
       // Check if position is valid
       const winningsArray = submission.bounty.winnings as any;
-<<<<<<< HEAD
-      winningAmount = Array.isArray(winningsArray)
-        ? winningsArray.find((w: any) => w.position === validatedData.position)
-        : winningsArray && typeof winningsArray === 'object'
-          ? winningsArray[validatedData.position]
-          : null;
-
-      if (!winningAmount) {
-=======
       const winningPosition = Array.isArray(winningsArray)
         ? winningsArray.find((w: any) => w.position === validatedData.position)
         : null;
 
       if (!winningPosition) {
->>>>>>> f3a13de4
         return NextResponse.json(
           { error: 'Invalid winner position' },
           { status: 400, headers: corsHeaders }
@@ -141,11 +131,6 @@
         notes: validatedData.feedback,
         reviewedAt: new Date(),
         position:
-<<<<<<< HEAD
-          validatedData.status === 'APPROVED' ? validatedData.position : null,
-        winningAmount:
-          validatedData.status === 'APPROVED' ? winningAmount : null,
-=======
           validatedData.status === "APPROVED" ? validatedData.position : null,
         winningAmount:
           validatedData.status === "APPROVED"
@@ -155,7 +140,6 @@
                 )?.amount
               : null
             : null,
->>>>>>> f3a13de4
       },
       include: {
         bounty: {
