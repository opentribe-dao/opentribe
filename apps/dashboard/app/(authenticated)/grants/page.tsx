--- conflicted
+++ resolved
@@ -1,13 +1,8 @@
 "use client";
 
 import { useActiveOrganization, useSession } from "@packages/auth/client";
-<<<<<<< HEAD
-import { Badge } from "@packages/base/components/ui/badge";
-import { Button } from "@packages/base/components/ui/button";
-=======
 import { Button } from "@packages/base/components/ui/button";
 import { Badge } from "@packages/base/components/ui/badge";
->>>>>>> a78a60e3
 import { Input } from "@packages/base/components/ui/input";
 import {
   Select,
@@ -17,21 +12,6 @@
   SelectValue,
 } from "@packages/base/components/ui/select";
 import {
-<<<<<<< HEAD
-  DollarSign,
-  FileText,
-  Filter,
-  Loader2,
-  Plus,
-  Search,
-  Users,
-} from "lucide-react";
-import Link from "next/link";
-import { useRouter } from "next/navigation";
-import { useEffect, useState } from "react";
-import { env } from "@/env";
-import { Header } from "../components/header";
-=======
   Plus,
   Search,
   Filter,
@@ -47,7 +27,6 @@
 import { Header } from "../components/header";
 import { env } from "@/env";
 import { getTokenLogo } from "@packages/base/lib/utils";
->>>>>>> a78a60e3
 
 interface Grant {
   id: string;
@@ -190,7 +169,7 @@
 
   if (loading) {
     return (
-      <div className="flex min-h-screen items-center justify-center">
+      <div className="flex items-center justify-center min-h-screen">
         <Loader2 className="h-8 w-8 animate-spin text-[#E6007A]" />
       </div>
     );
@@ -198,14 +177,6 @@
 
   return (
     <>
-<<<<<<< HEAD
-      <Header page="Grants" pages={["Overview"]} />
-      <div className="flex flex-1 flex-col gap-6 p-6">
-        {/* Header with Create Button */}
-        <div className="flex items-center justify-between">
-          <h1 className="font-semibold text-3xl text-white">Grants</h1>
-          <Button
-=======
       <Header pages={["Overview"]} page="Grants" />
       <div className="flex flex-1 flex-col gap-6 p-6">
         {/* Header with Create Button */}
@@ -213,9 +184,7 @@
           <h1 className="text-3xl font-semibold text-white">Grants</h1>
           <Button
             className="bg-[#E6007A] hover:bg-[#E6007A]/90 text-white"
->>>>>>> a78a60e3
             asChild
-            className="bg-[#E6007A] text-white hover:bg-[#E6007A]/90"
           >
             <Link href="/grants/create">Create New Grant</Link>
           </Button>
@@ -223,30 +192,16 @@
 
         {/* Search and Filters */}
         <div className="flex items-center gap-4">
-          <div className="relative max-w-md flex-1">
-            <Search className="-translate-y-1/2 absolute top-1/2 left-3 h-4 w-4 text-white/40" />
+          <div className="relative flex-1 max-w-md">
+            <Search className="absolute left-3 top-1/2 h-4 w-4 -translate-y-1/2 text-white/40" />
             <Input
-              className="border-white/10 bg-white/5 pl-10 text-white placeholder:text-white/40"
-              onChange={(e) => setSearchQuery(e.target.value)}
               placeholder="Search grants..."
               value={searchQuery}
+              onChange={(e) => setSearchQuery(e.target.value)}
+              className="bg-white/5 border-white/10 pl-10 text-white placeholder:text-white/40"
             />
           </div>
 
-<<<<<<< HEAD
-          <Select onValueChange={setFilterSource} value={filterSource}>
-            <SelectTrigger className="w-[150px] border-white/10 bg-white/5 text-white">
-              <SelectValue placeholder="All Sources" />
-            </SelectTrigger>
-            <SelectContent className="border-white/10 bg-zinc-900">
-              <SelectItem className="text-white" value="all">
-                All Sources
-              </SelectItem>
-              <SelectItem className="text-white" value="native">
-                Native
-              </SelectItem>
-              <SelectItem className="text-white" value="external">
-=======
           <Select value={filterSource} onValueChange={setFilterSource}>
             <SelectTrigger className="w-[150px] bg-white/5 border-white/10 text-white">
               <SelectValue placeholder="All Sources" />
@@ -259,34 +214,19 @@
                 Native
               </SelectItem>
               <SelectItem value="external" className="text-white">
->>>>>>> a78a60e3
                 External
               </SelectItem>
             </SelectContent>
           </Select>
 
           <Button
+            variant="outline"
+            size="icon"
             className="border-white/10 text-white/60 hover:bg-white/5"
-            size="icon"
-            variant="outline"
           >
             <Filter className="h-4 w-4" />
           </Button>
 
-<<<<<<< HEAD
-          <Select onValueChange={setSortBy} value={sortBy}>
-            <SelectTrigger className="w-[150px] border-white/10 bg-white/5 text-white">
-              <SelectValue />
-            </SelectTrigger>
-            <SelectContent className="border-white/10 bg-zinc-900">
-              <SelectItem className="text-white" value="newest">
-                Newest first
-              </SelectItem>
-              <SelectItem className="text-white" value="oldest">
-                Oldest first
-              </SelectItem>
-              <SelectItem className="text-white" value="applications">
-=======
           <Select value={sortBy} onValueChange={setSortBy}>
             <SelectTrigger className="w-[150px] bg-white/5 border-white/10 text-white">
               <SelectValue />
@@ -299,7 +239,6 @@
                 Oldest first
               </SelectItem>
               <SelectItem value="applications" className="text-white">
->>>>>>> a78a60e3
                 Most applications
               </SelectItem>
             </SelectContent>
@@ -307,28 +246,9 @@
         </div>
 
         {/* Grants Table */}
-        <div className="overflow-hidden rounded-lg border border-white/10 bg-zinc-900/50 backdrop-blur-sm">
+        <div className="bg-zinc-900/50 backdrop-blur-sm rounded-lg border border-white/10 overflow-hidden">
           <table className="w-full">
             <thead>
-<<<<<<< HEAD
-              <tr className="border-white/10 border-b">
-                <th className="px-6 py-4 text-left font-medium text-white/60 text-xs uppercase tracking-wider">
-                  Title
-                </th>
-                <th className="px-6 py-4 text-center font-medium text-white/60 text-xs uppercase tracking-wider">
-                  Funding Range
-                </th>
-                <th className="px-6 py-4 text-center font-medium text-white/60 text-xs uppercase tracking-wider">
-                  Status
-                </th>
-                <th className="px-6 py-4 text-center font-medium text-white/60 text-xs uppercase tracking-wider">
-                  Source
-                </th>
-                <th className="px-6 py-4 text-center font-medium text-white/60 text-xs uppercase tracking-wider">
-                  Applications
-                </th>
-                <th className="px-6 py-4 text-center font-medium text-white/60 text-xs uppercase tracking-wider">
-=======
               <tr className="border-b border-white/10">
                 <th className="text-left px-6 py-4 text-xs font-medium text-white/60 uppercase tracking-wider">
                   Title
@@ -346,7 +266,6 @@
                   Applications
                 </th>
                 <th className="text-center px-6 py-4 text-xs font-medium text-white/60 uppercase tracking-wider">
->>>>>>> a78a60e3
                   RFPs
                 </th>
               </tr>
@@ -354,28 +273,20 @@
             <tbody className="divide-y divide-white/10">
               {loading ? (
                 <tr>
-                  <td className="px-6 py-12 text-center" colSpan={6}>
-                    <Loader2 className="mx-auto h-6 w-6 animate-spin text-white/40" />
+                  <td colSpan={6} className="px-6 py-12 text-center">
+                    <Loader2 className="h-6 w-6 animate-spin text-white/40 mx-auto" />
                   </td>
                 </tr>
               ) : sortedGrants.length > 0 ? (
                 sortedGrants.map((grant) => (
                   <tr
-<<<<<<< HEAD
-                    className="transition-colors hover:bg-white/5"
-                    key={grant.id}
-                  >
-                    <td className="px-6 py-4">
-                      <Link
-                        className="font-medium text-white transition-colors hover:text-[#E6007A]"
-=======
                     key={grant.id}
                     className="hover:bg-white/5 transition-colors"
                   >
                     <td className="px-6 py-4">
                       <Link
->>>>>>> a78a60e3
                         href={`/grants/${grant.id}`}
+                        className="text-white hover:text-[#E6007A] transition-colors font-medium"
                       >
                         {grant.title}
                       </Link>
@@ -434,7 +345,7 @@
                 ))
               ) : (
                 <tr>
-                  <td className="px-6 py-12 text-center" colSpan={6}>
+                  <td colSpan={6} className="px-6 py-12 text-center">
                     <div className="space-y-3">
                       <p className="text-white/60">
                         {searchQuery ||
@@ -447,15 +358,9 @@
                         filterStatus === "all" &&
                         filterSource === "all" && (
                           <Button
-<<<<<<< HEAD
-                            asChild
-                            className="border-white/20 text-white hover:bg-white/10"
-                            variant="outline"
-=======
                             variant="outline"
                             className="border-white/20 text-white hover:bg-white/10"
                             asChild
->>>>>>> a78a60e3
                           >
                             <Link href="/grants/create">
                               <Plus className="mr-2 h-4 w-4" />
