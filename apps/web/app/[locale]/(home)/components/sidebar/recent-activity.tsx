"use client";

import React from "react";
import {
  Card,
  CardHeader,
  CardTitle,
  CardContent,
} from "@packages/base/components/ui/card";
import { Skeleton } from "@packages/base/components/ui/skeleton";
import Image from "next/image";
import { relativeTime } from "@packages/base/lib/utils";

interface RecentActivityProps {
  activities?: Array<{
    id: string;
    type: "submission" | "application";
    user: {
      firstName?: string | null;
      lastName?: string | null;
      username: string;
      image?: string | null;
    };
    target: {
      id: string;
      title: string;
      type: "bounty" | "grant";
      organizationName: string;
    };
    createdAt: string;
  }>;
  loading?: boolean;
}

export function RecentActivity({
  activities,
  loading = false,
}: RecentActivityProps) {
  if (loading) {
    return (
      <Card className='border-white/10 bg-white/5 backdrop-blur-sm'>
        <CardHeader>
          <div className="flex items-center justify-between">
            <CardTitle className="text-white">Recent Activity</CardTitle>
            <Skeleton className="h-8 w-16" />
          </div>
        </CardHeader>
        <CardContent>
          <div className="space-y-3">
            {[1, 2, 3].map((i) => (
              <div key={i} className="flex items-start gap-3">
                <Skeleton className="h-8 w-8 flex-shrink-0 rounded-full" />
                <div className="flex-1 space-y-1">
                  <Skeleton className="h-4 w-full" />
                  <Skeleton className="h-3 w-16" />
                </div>
              </div>
            ))}
          </div>
        </CardContent>
      </Card>
    );
  }

  const displayActivities = activities || [];

  const getUserInitials = (userName: string) => {
    return userName
      .split(" ")
      .map((n) => n[0])
      .join("")
      .toUpperCase();
  };

  return (
    <Card className='border-white/10 bg-white/5 backdrop-blur-sm'>
      <CardHeader>
        <div className="flex items-center justify-between">
          <CardTitle className="text-white">Recent Activity</CardTitle>
          {/* <span className="text-xs text-white/60 cursor-pointer hover:text-white transition-colors">
            View All
          </span> */}
        </div>
      </CardHeader>
      <CardContent>
        <div className="space-y-3">
          {displayActivities.map((activity) => (
            <div key={activity.id} className="flex items-start gap-3">
              {activity.user.avatarUrl ? (
                <Image
                  height={32}
                  width={32}
                  src={activity.user.avatarUrl}
                  alt={activity.user.username}
                  className='rounded-full bg-black object-cover'
                />
              ) :  (
                <div className='flex h-8 w-8 flex-shrink-0 items-center justify-center rounded-full bg-gradient-to-br from-pink-500 to-purple-600'>
                  <span className='font-bold font-heading text-white text-xs'>
                    {getUserInitials(activity.user.username)}
                  </span>
                </div>
              )}
              <div className="flex-1">
                <p className="text-sm text-white">
<<<<<<< HEAD
                  <span className="font-semibold">{activity.user.username}</span>{" "}
                  {activity.type === 'submission' ? 'submitted to' : 'applied to'} <span className="font-semibold">{activity.target.title}</span>
                </p>
                <p className='text-white/50 text-xs'>
                  {relativeTime(new Date(activity.createdAt))}
=======
                  <span className="font-semibold">
                    {activity.user.username}
                  </span>{" "}
                  {activity.type === "submission"
                    ? "submitted to"
                    : "applied to"}{" "}
                  {activity.target.title}
>>>>>>> faa967d8
                </p>
              </div>
            </div>
          ))}
        </div>
      </CardContent>
    </Card>
  );
}

export default React.memo(RecentActivity);<|MERGE_RESOLUTION|>--- conflicted
+++ resolved
@@ -103,13 +103,6 @@
               )}
               <div className="flex-1">
                 <p className="text-sm text-white">
-<<<<<<< HEAD
-                  <span className="font-semibold">{activity.user.username}</span>{" "}
-                  {activity.type === 'submission' ? 'submitted to' : 'applied to'} <span className="font-semibold">{activity.target.title}</span>
-                </p>
-                <p className='text-white/50 text-xs'>
-                  {relativeTime(new Date(activity.createdAt))}
-=======
                   <span className="font-semibold">
                     {activity.user.username}
                   </span>{" "}
@@ -117,7 +110,6 @@
                     ? "submitted to"
                     : "applied to"}{" "}
                   {activity.target.title}
->>>>>>> faa967d8
                 </p>
               </div>
             </div>
