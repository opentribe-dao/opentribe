import { env } from "@/env";
import { auth } from "@packages/auth/server";
import { Button } from "@packages/base/components/ui/button";
import {
  Building2,
  Calendar,
  Clock,
  DollarSign,
  MapPin,
  Share2,
  Tag,
  Trophy,
  Users,
} from "lucide-react";
import { headers } from "next/headers";
import Image from "next/image";
import Link from "next/link";
import { notFound } from "next/navigation";
import { BountyContent } from "./bounty-content";
import { CommentSection } from "./comment-section";
import { ShareButton } from "./share-button";

async function getBounty(id: string) {
  const apiUrl = env.NEXT_PUBLIC_API_URL;
  const res = await fetch(`${apiUrl}/api/v1/bounties/${id}`, {
    cache: "no-store",
  });

  if (!res.ok) {
    return null;
  }

  const data = await res.json();
  return data.bounty;
}

export default async function BountyDetailPage({
  params,
}: {
  params: Promise<{ id: string }>;
}) {
  const { id } = await params;
  const bounty = await getBounty(id);

  if (!bounty) {
    notFound();
  }

  const session = await auth.api.getSession({
    headers: await headers(),
  });

  // Format currency
  const formatAmount = (amount: number) => {
    return new Intl.NumberFormat("en-US", {
      style: "currency",
      currency: "USD",
      minimumFractionDigits: 0,
      maximumFractionDigits: 0,
    }).format(amount);
  };

  // Handle winnings structure - parse if it's a string
  let winningsData = {};
  if (bounty.winnings) {
    if (typeof bounty.winnings === "string") {
      try {
        winningsData = JSON.parse(bounty.winnings);
      } catch (e) {
        console.error("Failed to parse winnings:", e);
        winningsData = {};
      }
    } else {
      winningsData = bounty.winnings;
    }
  }
  const totalPrize =
    (Object.values(winningsData).reduce(
      (sum: number, amount: any) => sum + Number(amount),
      0
    ) as number) ||
    Number(bounty.amount) ||
    0;

  // Format deadline
  const formatDeadline = (deadline: string | null) => {
    if (!deadline) return "No deadline";
    const date = new Date(deadline);
    return date.toLocaleDateString("en-US", {
      month: "short",
      day: "numeric",
      year: "numeric",
    });
  };

  return (
    <div className="min-h-screen">
      {/* Glass Header Card */}
      <div className="relative overflow-hidden">
        <div className="container relative mx-auto px-6 py-8">
          <div className="rounded-2xl border border-white/10 bg-white/5 p-6 backdrop-blur-xl">
            <div className="flex items-start justify-between">
              <div className="flex items-start gap-6">
                {/* Organization Logo */}
                <div className="relative h-20 w-20 overflow-hidden rounded-full bg-gradient-to-br from-pink-400 to-purple-500">
                  {bounty.organization.logo ? (
                    <Image
                      src={bounty.organization.logo}
                      alt={bounty.organization.name}
                      fill
                      className="bg-white object-cover p-2"
                    />
                  ) : (
                    <div className="flex h-full w-full items-center justify-center">
                      <span className="font-bold text-3xl">
                        {bounty.organization.name[0]}
                      </span>
                    </div>
                  )}
                </div>

                {/* Bounty Info */}
                <div>
                  <h1 className="mb-2 font-bold font-heading text-3xl">
                    {bounty.title}
                  </h1>
                  <div className="flex items-center gap-4 text-white/60">
                    <span className="flex items-center gap-1">
                      <Building2 className="h-4 w-4" />
                      {bounty.organization.industry?.[0] || "Technology"}
                    </span>
                    <span className="flex items-center gap-1">
                      <MapPin className="h-4 w-4" />
                      {bounty.organization.location || "Remote"}
                    </span>
                    <span className="flex items-center gap-1">
                      <Calendar className="h-4 w-4" />
                      Deadline: {formatDeadline(bounty.deadline)}
                    </span>
                  </div>
                </div>
              </div>

              {/* Actions */}
              <div className="flex items-center gap-4">
                {/* Prize Badge */}
                {/* <div className="flex items-center gap-2 rounded-full border border-green-500/30 bg-green-500/20 px-4 py-2 backdrop-blur-sm">
                  <Trophy className="h-4 w-4 text-green-400" />
                  <span className="font-bold text-green-400 text-sm">
                    {formatAmount(totalPrize)} {bounty.token}
                  </span>
                </div> */}
              <div className="mb-4">
              <Link href={`/bounties/${id}/submit`}>
                  <Button
                    className="bg-pink-600 text-white hover:bg-pink-700 w-48 h-12 font-bold text-lg"
                    disabled={bounty.status !== "OPEN"}
                  >
                    Submit Now
                  </Button>
                </Link>



<<<<<<< HEAD
                </div>
                <div className="flex justify-end">
                <Button
                  variant="outline"
                  // size="icon"
                  className="border-white/20 text-white hover:bg-white/10"
                >
                  <Share2 className="h-4 w-4" /> Share
                </Button>
                  {/* <div className="flex items-center gap-2 rounded-full border border-green-500/30 bg-green-500/20 px-4 py-2 backdrop-blur-sm">
                    <Trophy className="h-4 w-4 text-green-400" />
                    <span className="font-bold text-green-400 text-sm">
                      {formatAmount(totalPrize)} {bounty.token}
                    </span>
                  </div> */}
=======
                <ShareButton url={`/bounties/${id}`} />
>>>>>>> 9c4271fe

                </div>
              </div>
            </div>
          </div>
        </div>
      </div>

      {/* Main Content */}
      <div className="container mx-auto px-6 py-8">
        <div className="grid grid-cols-1 gap-8 lg:grid-cols-3">
          {/* Left Content */}
          <div className="lg:col-span-2">
            <BountyContent bounty={bounty}>
              {/* Comments Section */}
              <section className="mt-8">
                <CommentSection bountyId={bounty.id} />
              </section>
            </BountyContent>

            {/* Similar Bounties */}
            <section className="mt-8">
              <h3 className="mb-4 font-bold text-xl">Similar Bounties</h3>
              <div className="grid gap-4">
                {/* Placeholder for similar bounties */}
                <div className="rounded-lg border border-white/10 bg-white/5 p-4 backdrop-blur-sm">
                  <p className="text-center text-white/50">
                    No similar bounties found
                  </p>
                </div>
              </div>
            </section>
          </div>

          {/* Right Sidebar */}
          <div className="space-y-6">
            {/* Grant Price Card */}
            <div className="rounded-xl border border-white/10 bg-white/5 p-6 backdrop-blur-sm">
              <h3 className="mb-2 flex items-center gap-2 font-medium text-sm text-white/60">
                <DollarSign className="h-4 w-4" /> Total Prize
              </h3>
              <div className="mb-4 font-bold font-heading text-2xl">
                {formatAmount(totalPrize)} {bounty.token}
              </div>

              {/* Winner breakdown */}
              {Object.keys(winningsData).length > 0 && (
                <div className="space-y-2 border-white/10 border-t pt-4">
                  <h4 className="mb-2 font-medium text-sm text-white/60">
                    Prize Distribution
                  </h4>
                  {Object.entries(winningsData).map(([position, amount]) => (
                    <div
                      key={position}
                      className="flex items-center justify-between"
                    >
                      <span className="text-sm text-white/70">
                        {position === "1"
                          ? "🥇 1st Place"
                          : position === "2"
                          ? "🥈 2nd Place"
                          : position === "3"
                          ? "🥉 3rd Place"
                          : `Position ${position}`}
                      </span>
                      <span className="font-medium text-sm">
                        {formatAmount(Number(amount))}
                      </span>
                    </div>
                  ))}
                </div>
              )}
            </div>

            {/* Submissions Info */}
            <div className="rounded-xl border border-white/10 bg-white/5 p-6 backdrop-blur-sm">
              <h3 className="mb-3 font-medium text-sm text-white/60">
                Submissions
              </h3>
              <div className="mb-4 flex items-center gap-3">
                <Users className="h-5 w-5 text-pink-400" />
                <span className="font-semibold text-lg">
                  {bounty._count.submissions} Total
                </span>
              </div>

              {bounty.deadline && (
                <div className="text-sm text-white/60">
                  <Clock className="mr-1 inline h-4 w-4" />
                  Deadline: {formatDeadline(bounty.deadline)}
                </div>
              )}
            </div>

            {/* Skills Required */}
            {bounty.skills.length > 0 && (
              <div className="rounded-xl border border-white/10 bg-white/5 p-6 backdrop-blur-sm">
                <h3 className="mb-3 flex items-center gap-2 font-medium text-sm text-white/60">
                  <Tag className="h-4 w-4" /> Skills Needed
                </h3>
                <div className="flex flex-wrap gap-2">
                  {bounty.skills.map((skill: string) => (
                    <span
                      key={skill}
                      className="rounded-full bg-white/10 px-3 py-1 font-medium text-xs"
                    >
                      {skill}
                    </span>
                  ))}
                </div>
              </div>
            )}

            {/* Top Submissions (Winners) */}
            {bounty.submissions.filter((s: any) => s.isWinner).length > 0 && (
              <div className="rounded-xl border border-white/10 bg-white/5 p-6 backdrop-blur-sm">
                <h3 className="mb-4 font-medium text-sm text-white/60">
                  🏆 Winners
                </h3>
                <div className="space-y-3">
                  {bounty.submissions
                    .filter((s: any) => s.isWinner)
                    .map((submission: any) => (
                      <div
                        key={submission.id}
                        className="flex items-center justify-between"
                      >
                        <div className="flex items-center gap-3">
                          <div className="flex h-8 w-8 items-center justify-center rounded-full bg-gradient-to-br from-yellow-400 to-orange-500">
                            <span className="font-bold text-xs">
                              {submission.position || "1"}
                            </span>
                          </div>
                          <div>
                            <p className="font-medium text-sm">
                              {submission.submitter.firstName ||
                                submission.submitter.username}
                            </p>
                            <p className="text-white/50 text-xs">
                              {formatAmount(Number(submission.winningAmount))}
                            </p>
                          </div>
                        </div>
                        <Link
                          href={submission.submissionUrl || "#"}
                          target="_blank"
                          className="text-pink-400 text-xs hover:text-pink-300"
                        >
                          View →
                        </Link>
                      </div>
                    ))}
                </div>
              </div>
            )}

            {/* Other Submissions */}
            {bounty.submissions.filter((s: any) => !s.isWinner).length > 0 && (
              <div className="rounded-xl border border-white/10 bg-white/5 p-6 backdrop-blur-sm">
                <h3 className="mb-4 font-medium text-sm text-white/60">
                  Recent Submissions
                </h3>
                <div className="space-y-3">
                  {bounty.submissions
                    .filter((s: any) => !s.isWinner)
                    .slice(0, 5)
                    .map((submission: any) => (
                      <div
                        key={submission.id}
                        className="flex items-center justify-between"
                      >
                        <div className="flex items-center gap-3">
                          <div className="h-8 w-8 rounded-full bg-gradient-to-br from-pink-500 to-purple-600">
                            {submission.submitter.avatarUrl ? (
                              <Image
                                src={submission.submitter.avatarUrl}
                                alt="Submitter"
                                width={32}
                                height={32}
                                className="rounded-full"
                              />
                            ) : (
                              <div className="flex h-full w-full items-center justify-center">
                                <span className="font-bold text-xs">
                                  {submission.submitter.firstName?.[0] ||
                                    submission.submitter.username?.[0] ||
                                    "S"}
                                </span>
                              </div>
                            )}
                          </div>
                          <div>
                            <p className="line-clamp-1 font-medium text-sm">
                              {submission.title || "Submission"}
                            </p>
                            <p className="text-white/50 text-xs">
                              {submission.likesCount} likes
                            </p>
                          </div>
                        </div>
                      </div>
                    ))}
                </div>

                {bounty._count.submissions > 5 && (
                  <Button
                    variant="outline"
                    className="mt-4 w-full border-white/20 text-white text-xs hover:bg-white/10"
                  >
                    View All Submissions
                  </Button>
                )}
              </div>
            )}
          </div>
        </div>
      </div>
    </div>
  );
}<|MERGE_RESOLUTION|>--- conflicted
+++ resolved
@@ -2,6 +2,7 @@
 import { auth } from "@packages/auth/server";
 import { Button } from "@packages/base/components/ui/button";
 import {
+  Briefcase,
   Building2,
   Calendar,
   Clock,
@@ -99,8 +100,8 @@
       <div className="relative overflow-hidden">
         <div className="container relative mx-auto px-6 py-8">
           <div className="rounded-2xl border border-white/10 bg-white/5 p-6 backdrop-blur-xl">
-            <div className="flex items-start justify-between">
-              <div className="flex items-start gap-6">
+            <div className='items-start justify-between md:flex'>
+              <div className='items-start gap-6 md:flex'>
                 {/* Organization Logo */}
                 <div className="relative h-20 w-20 overflow-hidden rounded-full bg-gradient-to-br from-pink-400 to-purple-500">
                   {bounty.organization.logo ? (
@@ -108,7 +109,7 @@
                       src={bounty.organization.logo}
                       alt={bounty.organization.name}
                       fill
-                      className="bg-white object-cover p-2"
+                      className='h-20 w-20 bg-black object-cover'
                     />
                   ) : (
                     <div className="flex h-full w-full items-center justify-center">
@@ -121,10 +122,10 @@
 
                 {/* Bounty Info */}
                 <div>
-                  <h1 className="mb-2 font-bold font-heading text-3xl">
+                  <h1 className='mt-2 mb-2 font-bold font-heading text-2xl sm:text-2xl md:mt-0'>
                     {bounty.title}
                   </h1>
-                  <div className="flex items-center gap-4 text-white/60">
+                  <div className='flex flex-col gap-4 text-white/60 md:flex-row md:items-center'>
                     <span className="flex items-center gap-1">
                       <Building2 className="h-4 w-4" />
                       {bounty.organization.industry?.[0] || "Technology"}
@@ -134,7 +135,7 @@
                       {bounty.organization.location || "Remote"}
                     </span>
                     <span className="flex items-center gap-1">
-                      <Calendar className="h-4 w-4" />
+                      <Clock className="h-4 w-4" />
                       Deadline: {formatDeadline(bounty.deadline)}
                     </span>
                   </div>
@@ -142,7 +143,7 @@
               </div>
 
               {/* Actions */}
-              <div className="flex items-center gap-4">
+              <div className='mt-4 flex items-center gap-4 md:mt-0'>
                 {/* Prize Badge */}
                 {/* <div className="flex items-center gap-2 rounded-full border border-green-500/30 bg-green-500/20 px-4 py-2 backdrop-blur-sm">
                   <Trophy className="h-4 w-4 text-green-400" />
@@ -150,40 +151,57 @@
                     {formatAmount(totalPrize)} {bounty.token}
                   </span>
                 </div> */}
-              <div className="mb-4">
-              <Link href={`/bounties/${id}/submit`}>
-                  <Button
-                    className="bg-pink-600 text-white hover:bg-pink-700 w-48 h-12 font-bold text-lg"
-                    disabled={bounty.status !== "OPEN"}
-                  >
-                    Submit Now
-                  </Button>
-                </Link>
-
-
-
-<<<<<<< HEAD
-                </div>
-                <div className="flex justify-end">
-                <Button
-                  variant="outline"
-                  // size="icon"
-                  className="border-white/20 text-white hover:bg-white/10"
-                >
-                  <Share2 className="h-4 w-4" /> Share
-                </Button>
-                  {/* <div className="flex items-center gap-2 rounded-full border border-green-500/30 bg-green-500/20 px-4 py-2 backdrop-blur-sm">
+
+                <div className="flex flex-col items-center justify-end gap-2 sm:items-end">
+                  <Link href={`/bounties/${id}/submit`}>
+                    <Button
+                      className='h-12 w-48 bg-pink-600 font-bold text-lg text-white hover:bg-pink-700 md:w-auto lg:w-48'
+                      disabled={bounty.status !== "OPEN"}
+                    >
+                      Submit Now
+                    </Button>
+                  </Link>
+
+                  <div className='mt-4 flex items-center gap-2'>
+                    <span className="flex items-center">
+                      {/* biome-ignore lint/nursery/noImgElement: <explanation> */}
+                      <img
+                        src="https://picsum.photos/200/300"
+                        alt=""
+                        className="h-8 w-8 rounded-full border border-white "
+                      />
+                      {/* biome-ignore lint/nursery/noImgElement: <explanation> */}
+                      <img
+                        src="https://picsum.photos/seed/picsum/200/300"
+                        alt=""
+                        className="-ml-4 h-8 w-8 rounded-full border border-white "
+                      />
+                      {/* biome-ignore lint/nursery/noImgElement: <explanation> */}
+                      <img
+                        src="https://picsum.photos/seed/picsum/200/300"
+                        alt=""
+                        className="-ml-4 h-8 w-8 rounded-full border border-white "
+                      />
+                      {/* biome-ignore lint/nursery/noImgElement: <explanation> */}
+                      <img
+                        src="https://picsum.photos/200/300"
+                        alt=""
+                        className="-ml-4 h-8 w-8 rounded-full border border-white"
+                      />
+                    </span>
+                    <ShareButton url={`/bounties/${id}`} />
+                  </div>
+                </div>
+              </div>
+
+              {/* <div className="flex justify-end"> */}
+              {/* <div className="flex items-center gap-2 rounded-full border border-green-500/30 bg-green-500/20 px-4 py-2 backdrop-blur-sm">
                     <Trophy className="h-4 w-4 text-green-400" />
                     <span className="font-bold text-green-400 text-sm">
                       {formatAmount(totalPrize)} {bounty.token}
                     </span>
                   </div> */}
-=======
-                <ShareButton url={`/bounties/${id}`} />
->>>>>>> 9c4271fe
-
-                </div>
-              </div>
+              {/* </div> */}
             </div>
           </div>
         </div>
@@ -219,8 +237,8 @@
           <div className="space-y-6">
             {/* Grant Price Card */}
             <div className="rounded-xl border border-white/10 bg-white/5 p-6 backdrop-blur-sm">
-              <h3 className="mb-2 flex items-center gap-2 font-medium text-sm text-white/60">
-                <DollarSign className="h-4 w-4" /> Total Prize
+              <h3 className='mb-2 flex items-center gap-2 font-medium text-xl text-white/60' >
+                <DollarSign className='h-7 w-7 rounded-full border text-black border-white/20 bg-[#DBE7FF] p-1' />Total Prize
               </h3>
               <div className="mb-4 font-bold font-heading text-2xl">
                 {formatAmount(totalPrize)} {bounty.token}
@@ -237,7 +255,7 @@
                       key={position}
                       className="flex items-center justify-between"
                     >
-                      <span className="text-sm text-white/70">
+                      <span className="text-lg text-white/70">
                         {position === "1"
                           ? "🥇 1st Place"
                           : position === "2"
@@ -246,7 +264,7 @@
                           ? "🥉 3rd Place"
                           : `Position ${position}`}
                       </span>
-                      <span className="font-medium text-sm">
+                      <span className="font-medium text-lg">
                         {formatAmount(Number(amount))}
                       </span>
                     </div>
@@ -256,23 +274,34 @@
             </div>
 
             {/* Submissions Info */}
-            <div className="rounded-xl border border-white/10 bg-white/5 p-6 backdrop-blur-sm">
-              <h3 className="mb-3 font-medium text-sm text-white/60">
-                Submissions
-              </h3>
-              <div className="mb-4 flex items-center gap-3">
-                <Users className="h-5 w-5 text-pink-400" />
-                <span className="font-semibold text-lg">
-                  {bounty._count.submissions} Total
-                </span>
-              </div>
-
-              {bounty.deadline && (
-                <div className="text-sm text-white/60">
-                  <Clock className="mr-1 inline h-4 w-4" />
-                  Deadline: {formatDeadline(bounty.deadline)}
-                </div>
-              )}
+            <div className="flex justify-between gap-4 rounded-xl border border-white/10 bg-white/5 p-6 align-center backdrop-blur-sm">
+              <div className=" items-center gap-4">
+                <h3 className="mb-3 font-medium text-sm text-white/60">
+                  Submissions
+                </h3>
+                <div className="mb-4 flex items-center gap-2">
+                  {/* <Users className="h-5 w-5 text-pink-400" /> */}
+                  <Briefcase className="h-5 w-5 text-pink-400" />
+                  <span className="font-semibold text-lg">
+                    {bounty._count.submissions} Total
+                  </span>
+                </div>
+              </div>
+
+              <div className=" items-center gap-4">
+                <h3 className="mb-3 font-medium text-sm text-white/60">
+                  Deadline
+                </h3>
+                <div className="mb-4 flex items-center gap-2">
+                  <Clock className="h-5 w-5 text-pink-400" />
+                  {bounty.deadline && (
+                    <div className="">
+                      {/* {formatDeadline(bounty.deadline)} */}
+                      <span className="font-semibold text-lg">5d:19h:15m</span>
+                    </div>
+                  )}
+                </div>
+              </div>
             </div>
 
             {/* Skills Required */}
