--- conflicted
+++ resolved
@@ -66,12 +66,11 @@
           </Button>
         </form>
 
-<<<<<<< HEAD
-        <div className="flex items-center gap-4">
-          <div className="text-sm bounty-value-container flex gap-4">
+        <div className='items-center gap-4 sm:flex md:flex '>
+          <div className='total-value-container flex gap-4 text-sm '>
             <div className='flex items-center gap-2 '>
               <div className='icon'>
-                <DollarSign className="w-8 h-8 bg-white/10 p-2 rounded-full" />
+                <DollarSign className='h-8 w-8 rounded-full bg-white/10 p-2' />
               </div>
               <div className='flex flex-col '>
                 <span className="font-semibold text-white">{totalCount}</span>
@@ -79,12 +78,12 @@
               </div>
             </div>
 
-            <div className='flex items-center gap-2  border-l border-white/10 pl-4'>
+            <div className='flex items-center gap-2 border-white/10 border-l pl-4'>
               <div className='icon'>
-              <Briefcase className="w-8 h-8 bg-white/10 p-2 rounded-full" />
+              <Briefcase className='h-8 w-8 rounded-full bg-white/10 p-2' />
               </div>
               <div className='flex flex-col'>
-                <span className="text-white font-semibold">150 </span>
+                <span className='font-semibold text-white'>150 </span>
                 <span className="text-white/60">Opportunities</span>
               </div>
             </div>
@@ -93,15 +92,10 @@
 
             </div>
 
-=======
-        <div className="flex items-center gap-6">
-          <div className="text-sm">
-            <span className="text-white/60">Total bounties: </span>
-            <span className="font-semibold text-white">{totalCount}</span>
->>>>>>> 9c4271fe
           </div>
           
           {/* Spacer/Divider */}
+          {/* biome-ignore lint/style/useSelfClosingElements: <explanation> */}
           <div className="h-4 w-px bg-white/20 lg:hidden"></div>
           
           {/* Mobile Filter Toggle */}
