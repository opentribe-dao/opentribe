"use client";

import { useState, useEffect, useRef } from "react";
import { BountyCard } from "../components/cards/bounty-card";
import { Button } from "@packages/base/components/ui/button";
import { Input } from "@packages/base/components/ui/input";
import { Checkbox } from "@packages/base/components/ui/checkbox";
import { RadioGroup, RadioGroupItem } from "@packages/base/components/ui/radio-group";
import { Label } from "@packages/base/components/ui/label";
import { Slider } from "@packages/base/components/ui/slider";
import { Search, Filter } from "lucide-react";
import { env } from "@/env";

const SKILL_TABS = ["All", "Writer", "Coder", "Creator", "Open", "Safe", "Front-End", "Backend"];

export default function BountiesPage() {
  const [bounties, setBounties] = useState([]);
  const [loading, setLoading] = useState(true);
  const [activeTab, setActiveTab] = useState("All");
  const [searchQuery, setSearchQuery] = useState("");
  const [showFilters, setShowFilters] = useState(false);
  const [page, setPage] = useState(1);
  const [hasMore, setHasMore] = useState(true);
  const [isSearching, setIsSearching] = useState(false);
  const searchAbortRef = useRef<AbortController | null>(null);
  
  // Filter states
  const [statusFilter, setStatusFilter] = useState({
    published: true,
    completed: false,
  });
  const [sortBy, setSortBy] = useState("newest");
  const [priceRange, setPriceRange] = useState([0, 10000]);

  useEffect(() => {
    fetchBounties();
  }, [page, searchQuery]);

  const fetchBounties = async () => {
    setLoading(true);
    try {
      const apiUrl = env.NEXT_PUBLIC_API_URL || "http://localhost:3002";
      
      // Build query parameters
      const params = new URLSearchParams({
        page: page.toString(),
        limit: '10'
      });
      
      // Add search parameter if query exists
      if (searchQuery.trim()) {
        params.append('search', searchQuery.trim());
      }
      
      const response = await fetch(`${apiUrl}/api/v1/bounties?${params.toString()}`);
      
      if (!response.ok) {
        console.error("Failed to fetch bounties");
        return;
      }

      const data = await response.json();
      
      if (page === 1) {
        console.log('Bounties data:', data.bounties);
        setBounties(data.bounties || []);
      } else {
        setBounties(prev => [...prev, ...(data.bounties || [])]);
      }
      
      setHasMore(data.bounties?.length === 10);
    } catch (error) {
      console.error("Error fetching bounties:", error);
    } finally {
      setLoading(false);
    }
  };

  // Debounced search effect
  useEffect(() => {
    const handler = setTimeout(() => {
      // Reset to first page when search query changes
      if (page !== 1) {
        setPage(1);
      } else {
        // If already on page 1, trigger fetch
        fetchBounties();
      }
    }, 400);

    return () => clearTimeout(handler);
  }, [searchQuery]);

  const handleSearch = (e: React.FormEvent) => {
    e.preventDefault();
    setPage(1);
  };

  const handleSearchInputChange = (e: React.ChangeEvent<HTMLInputElement>) => {
    setSearchQuery(e.target.value);
  };

  const totalBounties = bounties.length;
  const activeBounties = bounties.filter((b: any) => b.status === "ACTIVE").length;

  return (
    <div className="min-h-screen">
      <div className="container mx-auto px-4 py-8">
        {/* Header */}
        <div className="mb-8">
          <h1 className="text-4xl font-bold font-heading mb-2">All bounties</h1>
          <p className="text-white/60 ">
            Find open bounties and earn rewards across all skills of Web3
          </p>
          
          {/* Search and Stats */}
          <div className="mt-6 flex flex-col lg:flex-row gap-4 items-start lg:items-center justify-between">
            <form onSubmit={handleSearch} className="flex gap-2 flex-1 max-w-xl">
              <div className="relative flex-1">
                <Search className="absolute left-3 top-1/2 transform -translate-y-1/2 text-white/40 w-4 h-4" />
                <Input
                  placeholder="Search for bounty"
                  value={searchQuery}
                  onChange={handleSearchInputChange}
                  className="pl-10 bg-white/5 border-white/10 text-white placeholder:text-white/40"
                />
              </div>
              <Button type="submit" className="bg-pink-500 hover:bg-pink-600">
                Search
              </Button>
            </form>
            
            <div className="flex gap-6 text-sm">
              <div>
                <span className="text-white/60">Total open bounties: </span>
                <span className="font-semibold text-white">{totalBounties}</span>
              </div>
              <div>
                <span className="text-white/60">Active: </span>
                <span className="font-semibold text-white">{activeBounties}</span>
              </div>
            </div>
          </div>
        </div>

        {/* Tabs */}
        <div className="mb-6 overflow-x-auto">
          <div className="flex gap-2 min-w-max">
            {SKILL_TABS.map((tab) => (
              <button
                key={tab}
                onClick={() => setActiveTab(tab)}
                className={`px-4 py-2 rounded-lg text-sm font-medium transition-all ${
                  activeTab === tab
                    ? "bg-white/20 text-white"
                    : "bg-white/5 text-white/60 hover:text-white hover:bg-white/10"
                }`}
              >
                {tab}
              </button>
            ))}
          </div>
        </div>

        <div className="grid grid-cols-1 lg:grid-cols-4 gap-8">
          {/* Main Content */}
          <div className="lg:col-span-3">
            {/* Bounty List */}
            {loading && page === 1 ? (
              <div className="space-y-4">
                {[1, 2, 3, 4, 5].map((i) => (
                  <div
                    key={i}
                    className="h-32 bg-white/5 rounded-xl animate-pulse"
                  />
                ))}
              </div>
            ) : (
              <>
<<<<<<< HEAD
                <div>
                  {bounties.map((bounty: any, index: number) => (
                    <div key={bounty.id} className={index > 0 ? "mt-6" : ""}>
                      <BountyCard
                        id={bounty.id}
                        title={bounty.title}
                        organization={bounty.organization}
                        amount={bounty.amount ? parseFloat(bounty.amount) : 0}
                        token={bounty.token}
                        deadline={bounty.deadline}
                        submissionCount={bounty.submissionCount}
                        skills={bounty.skills}
                        status={bounty.status}
                        variant="list"
                      />
                    </div>
=======
                <div className="space-y-4">
                  {bounties.map((bounty: BountyCardProps) => (
                    <BountyCard
                      key={bounty.id}
                      id={bounty.id}
                      title={bounty.title}
                      organization={bounty.organization}
                      amount={bounty.amount ? parseFloat(bounty.amount) : 0}
                      token={bounty.token}
                      deadline={bounty.deadline}
                      submissionCount={bounty.submissionCount}
                      skills={bounty.skills}
                      status={bounty.status}
                      variant="list"
                    />
>>>>>>> f805a9e2
                  ))}
                </div>
                
                {/* Load More */}
                {hasMore && (
                  <div className="mt-8 text-center">
                    <Button
                      onClick={() => setPage(prev => prev + 1)}
                      disabled={loading}
                      variant="outline"
                      className="border-white/20 text-white hover:bg-white/10"
                    >
                      {loading ? "Loading..." : "View More →"}
                    </Button>
                  </div>
                )}
              </>
            )}
          </div>

          {/* Sidebar */}
          <div className="space-y-6">
            {/* Filters */}
            <div className="bg-white/5 backdrop-blur-sm border border-white/10 rounded-xl p-6">
              <h3 className="text-lg font-semibold font-heading mb-4">Filter By</h3>
              
              {/* Status */}
              <div className="mb-6">
                <h4 className="text-sm font-medium mb-3 text-white/80">Status</h4>
                <div className="space-y-2">
                  <label className="flex items-center gap-2 cursor-pointer">
                    <Checkbox
                      checked={statusFilter.published}
                      onCheckedChange={(checked) => 
                        setStatusFilter(prev => ({ ...prev, published: !!checked }))
                      }
                      className="border-white/40 data-[state=checked]:bg-pink-500 data-[state=checked]:border-pink-500"
                    />
                    <span className="text-sm text-white/70">Published</span>
                  </label>
                  <label className="flex items-center gap-2 cursor-pointer">
                    <Checkbox
                      checked={statusFilter.completed}
                      onCheckedChange={(checked) => 
                        setStatusFilter(prev => ({ ...prev, completed: !!checked }))
                      }
                      className="border-white/40 data-[state=checked]:bg-pink-500 data-[state=checked]:border-pink-500"
                    />
                    <span className="text-sm text-white/70">Completed</span>
                  </label>
                </div>
              </div>

              {/* Sort By */}
              <div className="mb-6">
                <h4 className="text-sm font-medium mb-3 text-white/80">Sort By</h4>
                <RadioGroup value={sortBy} onValueChange={setSortBy}>
                  <div className="space-y-2">
                    <label className="flex items-center gap-2 cursor-pointer">
                      <RadioGroupItem value="newest" className="border-white/40 text-pink-500" />
                      <span className="text-sm text-white/70">Newest</span>
                    </label>
                    <label className="flex items-center gap-2 cursor-pointer">
                      <RadioGroupItem value="oldest" className="border-white/40 text-pink-500" />
                      <span className="text-sm text-white/70">Oldest</span>
                    </label>
                  </div>
                </RadioGroup>
              </div>

              {/* Price Range */}
              <div className="mb-6">
                <h4 className="text-sm font-medium mb-3 text-white/80">Price</h4>
                <div className="space-y-4">
                  <Slider
                    value={priceRange}
                    onValueChange={setPriceRange}
                    max={10000}
                    step={100}
                    className="[&_[role=slider]]:bg-pink-500"
                  />
                  <div className="flex justify-between text-sm text-white/60">
                    <span>${priceRange[0]}</span>
                    <span>${priceRange[1]}</span>
                  </div>
                </div>
              </div>

              {/* Submission */}
              <div>
                <h4 className="text-sm font-medium mb-3 text-white/80">Submission</h4>
                <RadioGroup defaultValue="highest">
                  <div className="space-y-2">
                    <label className="flex items-center gap-2 cursor-pointer">
                      <RadioGroupItem value="highest" className="border-white/40 text-pink-500" />
                      <span className="text-sm text-white/70">Highest</span>
                    </label>
                    <label className="flex items-center gap-2 cursor-pointer">
                      <RadioGroupItem value="lowest" className="border-white/40 text-pink-500" />
                      <span className="text-sm text-white/70">Lowest</span>
                    </label>
                  </div>
                </RadioGroup>
              </div>
            </div>

            {/* How it works */}
            <div className="bg-white/5 backdrop-blur-sm border border-white/10 rounded-xl p-6">
              <h3 className="text-lg font-semibold font-heading mb-4">How it works</h3>
              <div className="space-y-4">
                {[
                  {
                    step: "1",
                    title: "Browse and select",
                    description: "Find a bounty that matches your skills"
                  },
                  {
                    step: "2",
                    title: "Participate / Develop / Submit",
                    description: "Work on the bounty and submit your solution"
                  },
                  {
                    step: "3",
                    title: "Get paid for your work",
                    description: "Receive rewards when your submission is accepted"
                  }
                ].map((item) => (
                  <div key={item.step} className="flex gap-3">
                    <div className="w-8 h-8 rounded-full bg-gradient-to-br from-pink-500 to-purple-600 flex items-center justify-center flex-shrink-0">
                      <span className="text-sm font-bold">{item.step}</span>
                    </div>
                    <div>
                      <h4 className="text-sm font-medium mb-1">{item.title}</h4>
                      <p className="text-xs text-white/60">{item.description}</p>
                    </div>
                  </div>
                ))}
              </div>
            </div>
          </div>
        </div>
      </div>
    </div>
  );
}<|MERGE_RESOLUTION|>--- conflicted
+++ resolved
@@ -6,7 +6,6 @@
 import { Input } from "@packages/base/components/ui/input";
 import { Checkbox } from "@packages/base/components/ui/checkbox";
 import { RadioGroup, RadioGroupItem } from "@packages/base/components/ui/radio-group";
-import { Label } from "@packages/base/components/ui/label";
 import { Slider } from "@packages/base/components/ui/slider";
 import { Search, Filter } from "lucide-react";
 import { env } from "@/env";
@@ -23,7 +22,7 @@
   const [hasMore, setHasMore] = useState(true);
   const [isSearching, setIsSearching] = useState(false);
   const searchAbortRef = useRef<AbortController | null>(null);
-  
+
   // Filter states
   const [statusFilter, setStatusFilter] = useState({
     published: true,
@@ -40,34 +39,34 @@
     setLoading(true);
     try {
       const apiUrl = env.NEXT_PUBLIC_API_URL || "http://localhost:3002";
-      
+
       // Build query parameters
       const params = new URLSearchParams({
         page: page.toString(),
         limit: '10'
       });
-      
+
       // Add search parameter if query exists
       if (searchQuery.trim()) {
         params.append('search', searchQuery.trim());
       }
-      
+
       const response = await fetch(`${apiUrl}/api/v1/bounties?${params.toString()}`);
-      
+
       if (!response.ok) {
         console.error("Failed to fetch bounties");
         return;
       }
 
       const data = await response.json();
-      
+
       if (page === 1) {
         console.log('Bounties data:', data.bounties);
         setBounties(data.bounties || []);
       } else {
         setBounties(prev => [...prev, ...(data.bounties || [])]);
       }
-      
+
       setHasMore(data.bounties?.length === 10);
     } catch (error) {
       console.error("Error fetching bounties:", error);
@@ -112,7 +111,7 @@
           <p className="text-white/60 ">
             Find open bounties and earn rewards across all skills of Web3
           </p>
-          
+
           {/* Search and Stats */}
           <div className="mt-6 flex flex-col lg:flex-row gap-4 items-start lg:items-center justify-between">
             <form onSubmit={handleSearch} className="flex gap-2 flex-1 max-w-xl">
@@ -129,7 +128,7 @@
                 Search
               </Button>
             </form>
-            
+
             <div className="flex gap-6 text-sm">
               <div>
                 <span className="text-white/60">Total open bounties: </span>
@@ -150,11 +149,10 @@
               <button
                 key={tab}
                 onClick={() => setActiveTab(tab)}
-                className={`px-4 py-2 rounded-lg text-sm font-medium transition-all ${
-                  activeTab === tab
+                className={`px-4 py-2 rounded-lg text-sm font-medium transition-all ${activeTab === tab
                     ? "bg-white/20 text-white"
                     : "bg-white/5 text-white/60 hover:text-white hover:bg-white/10"
-                }`}
+                  }`}
               >
                 {tab}
               </button>
@@ -177,27 +175,9 @@
               </div>
             ) : (
               <>
-<<<<<<< HEAD
-                <div>
-                  {bounties.map((bounty: any, index: number) => (
-                    <div key={bounty.id} className={index > 0 ? "mt-6" : ""}>
+                  <div className="space-y-4">
+                    {bounties.map((bounty: BountyCardProps) => (
                       <BountyCard
-                        id={bounty.id}
-                        title={bounty.title}
-                        organization={bounty.organization}
-                        amount={bounty.amount ? parseFloat(bounty.amount) : 0}
-                        token={bounty.token}
-                        deadline={bounty.deadline}
-                        submissionCount={bounty.submissionCount}
-                        skills={bounty.skills}
-                        status={bounty.status}
-                        variant="list"
-                      />
-                    </div>
-=======
-                <div className="space-y-4">
-                  {bounties.map((bounty: BountyCardProps) => (
-                    <BountyCard
                       key={bounty.id}
                       id={bounty.id}
                       title={bounty.title}
@@ -210,10 +190,9 @@
                       status={bounty.status}
                       variant="list"
                     />
->>>>>>> f805a9e2
                   ))}
                 </div>
-                
+
                 {/* Load More */}
                 {hasMore && (
                   <div className="mt-8 text-center">
@@ -236,7 +215,7 @@
             {/* Filters */}
             <div className="bg-white/5 backdrop-blur-sm border border-white/10 rounded-xl p-6">
               <h3 className="text-lg font-semibold font-heading mb-4">Filter By</h3>
-              
+
               {/* Status */}
               <div className="mb-6">
                 <h4 className="text-sm font-medium mb-3 text-white/80">Status</h4>
@@ -244,7 +223,7 @@
                   <label className="flex items-center gap-2 cursor-pointer">
                     <Checkbox
                       checked={statusFilter.published}
-                      onCheckedChange={(checked) => 
+                      onCheckedChange={(checked) =>
                         setStatusFilter(prev => ({ ...prev, published: !!checked }))
                       }
                       className="border-white/40 data-[state=checked]:bg-pink-500 data-[state=checked]:border-pink-500"
@@ -254,7 +233,7 @@
                   <label className="flex items-center gap-2 cursor-pointer">
                     <Checkbox
                       checked={statusFilter.completed}
-                      onCheckedChange={(checked) => 
+                      onCheckedChange={(checked) =>
                         setStatusFilter(prev => ({ ...prev, completed: !!checked }))
                       }
                       className="border-white/40 data-[state=checked]:bg-pink-500 data-[state=checked]:border-pink-500"
