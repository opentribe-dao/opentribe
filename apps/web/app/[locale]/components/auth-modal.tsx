--- conflicted
+++ resolved
@@ -47,10 +47,7 @@
           redirectTo === undefined
             ? `${env.NEXT_PUBLIC_WEB_URL}/onboarding`
             : redirectTo,
-<<<<<<< HEAD
-=======
         newUserCallbackURL: `${env.NEXT_PUBLIC_WEB_URL}/onboarding`,
->>>>>>> 3583a893
       });
     } catch (error) {
       const errorMessage =
