import Link from "next/link";
import { Calendar, Users, DollarSign, Clock } from "lucide-react";
import Image from "next/image";

interface BountyCardProps {
  id: string;
  title: string;
  organization: {
    id: string;
    name: string;
    slug: string;
    logo: string | null;
  };
  amount: string;
  token: string;
  deadline: string | null;
  submissionCount: number;
  skills: string[];
  status: string;
  variant?: "default" | "list";
  amountUSD: number | null;
  description?: string;
  createdAt: string;
  winnersAnnouncedAt: string | null;
}

export function BountyCard({
  id,
  title,
  organization,
  amount,
  token,
  deadline,
  submissionCount,
  skills,
  createdAt,
}: BountyCardProps) {
  // Ensure skills is always an array
  const safeSkills = Array.isArray(skills) ? skills : [];

  const formatDate = (date: string) => {
    if (!date) return "No date";
    try {
      // Handle both Date objects and date strings
      const dateObj = new Date(date);
      
      // Check if the date is valid
      if (Number.isNaN(dateObj.getTime())) {
        return "Invalid date";
      }
      
      return dateObj.toLocaleDateString("en-US", {
        year: "numeric",
        month: "short",
        day: "numeric",
      });
    } catch {
      return "Invalid date";
    }
  };

  const getDeadlineInfo = (deadline: Date | string | null | undefined) => {
    if (!deadline) return { timeRemaining: null, isExpired: false, isSoon: false };
    
    try {
      const deadlineDate = deadline instanceof Date ? deadline : new Date(deadline);
      const now = new Date();
      
      // Check if the date is valid
      if (Number.isNaN(deadlineDate.getTime())) {
        return { timeRemaining: null, isExpired: false, isSoon: false };
      }
      
      const diffTime = deadlineDate.getTime() - now.getTime();
      const diffDays = Math.ceil(diffTime / (1000 * 60 * 60 * 24));
      
      // If deadline has passed
      if (diffTime <= 0) {
        return { timeRemaining: "Expired", isExpired: true, isSoon: false };
      }
      
      // Check if deadline is soon (within 7 days)
      const isSoon = diffDays <= 7;
      
      // Calculate time remaining display
      const diffDaysFloor = Math.floor(diffTime / (1000 * 60 * 60 * 24));
      const diffHours = Math.floor((diffTime % (1000 * 60 * 60 * 24)) / (1000 * 60 * 60));
      const diffMinutes = Math.floor((diffTime % (1000 * 60 * 60)) / (1000 * 60));
      
      let timeRemaining: string;
      if (diffDaysFloor > 0) {
        timeRemaining = `Due in ${diffDaysFloor} day${diffDaysFloor !== 1 ? 's' : ''}`;
      } else if (diffHours > 0) {
        timeRemaining = `Due in ${diffHours} hour${diffHours !== 1 ? 's' : ''} ${diffMinutes} minute${diffMinutes !== 1 ? 's' : ''}`;
      } else if (diffMinutes > 0) {
        timeRemaining = `Due in ${diffMinutes} minute${diffMinutes !== 1 ? 's' : ''}`;
      } else {
        timeRemaining = "Due very soon";
      }
      
      return { timeRemaining, isExpired: false, isSoon };
    } catch {
      return { timeRemaining: null, isExpired: false, isSoon: false };
    }
  };

  const getStatusColor = (status: string) => {
    switch (status?.toUpperCase()) {
      case "OPEN":
        return "";
      case "REVIEWING":
        return "bg-yellow-500/20 text-yellow-300 border-yellow-500/20";
      case "COMPLETED":
        return "bg-blue-500/20 text-blue-300 border-blue-500/20";
      case "CLOSED":
        return "bg-gray-500/20 text-gray-300 border-gray-500/20";
      case "CANCELLED":
        return "bg-red-500/20 text-red-300 border-red-500/20";
      default:
        return "bg-gray-500/20 text-gray-300 border-gray-500/20";
    }
  };



  const safeAmount = Number(amount);
  const safeSubmissionCount =
    typeof submissionCount === "number" ? submissionCount : 0;

  const organizationName =
    typeof organization === "object" && organization?.name
      ? organization.name
      : typeof organization === "string"
      ? organization
      : "Unknown Organization";

  return (
<<<<<<< HEAD
    <Link href={`/bounties/${id}`} className="block group h-full ">
      <div className="bg-white/5 backdrop-blur-sm border-white/10 rounded-2xl p-6 hover:bg-white/10 hover:border-white/20 transition-all duration-200 h-full flex flex-col card-bg">
        {/* Header */}
        <div className="flex items-start justify-between mb-4">
          <div className="flex-1 min-w-0">
            <h3 className="text-xl font-semibold font-heading text-white group-hover:text-pink-300 transition-colors line-clamp-2 mb-2">
              {title || "Untitled Bounty"}
              <span
                className={` ml-1 pl-1 ${getStatusColor(status)}`}
              >
                {/* {status ? status.toLowerCase().replace("_", " ") : "unknown"} */}
                {status?.toUpperCase() === "OPEN" ? (
                  <span className="inline-block w-2 h-2 rounded-full bg-green-400" />
                ) : (
                  status ? status.toLowerCase().replace("_", " ") : "unknown"
                )}
              </span>
            </h3>
            <p className="text-sm text-white/60 mb-2">{organizationName}</p>
            <div className="flex items-center gap-2">

              {/* {winnersAnnouncedAt && (
                <span className="inline-flex items-center gap-1 px-2 py-1 bg-yellow-500/20 text-yellow-300 rounded-md text-xs">
                  <Trophy className="w-3 h-3" />
                  Winners Announced
                </span>
              )} */}
            </div>
=======
    <Link href={`/bounties/${id}`} className='group block h-full'>
      <div className='flex h-full flex-col rounded-2xl border border-white/10 bg-white/5 p-6 backdrop-blur-sm transition-all duration-200 hover:border-white/20 hover:bg-white/10'>
        {/* Header */}

        <div className='mb-2 flex items-start justify-between'>

        <div className='relative mr-2 h-14 w-14 overflow-hidden rounded-full bg-gradient-to-br from-pink-400 to-purple-500'>
        {organization?.logo ? (
                    <Image
                      src={organization?.logo}
                      alt={organization?.name}
                      fill
                      className="bg-black object-cover"
                    />
                  ) : (
                    <div className="flex h-full w-full items-center justify-center">
                      <span className="font-bold text-3xl">
                        {organizationName[0]}
                      </span>
                    </div>
                  )}
          </div>

          <div className='min-w-0 flex-1'>
            <h3 className='mb-2 line-clamp-2 font-heading font-semibold text-lg text-white transition-colors group-hover:text-pink-300'>
              {title || "Untitled Bounty"}
            </h3>
            <p className='mb-2 text-sm text-white/60'>{organizationName}</p>
>>>>>>> 9c4271fe
          </div>

          {/* Amount */}
          {safeAmount && (
<<<<<<< HEAD
            <div className="flex items-center ml-4">
              <DollarSign className="w-6 h-6 text-green-400" />
              <div className="text-right">
                {safeAmount && (
                  <div className="text-2xl font-semibold text-green-400">
=======
            <div className='ml-4 flex items-center gap-2'>
              {/* <DollarSign className='h-4 w-4 text-green-400' /> */}
              <div className="text-right">
                {safeAmount && (
                  <div className='font-semibold text-green-400 text-lg'>
>>>>>>> 9c4271fe
                    {safeAmount.toLocaleString()} {token}
                  </div>
                )}
                {/* {safeAmountUSD && (
                  <div className="text-sm text-white/60">
                    ~${safeAmountUSD.toLocaleString()} USD
                  </div>
                )} */}
              </div>
            </div>
          )}
        </div>

        {/* Description */}
        {/*<p className="text-white/70 text-sm line-clamp-3 mb-4 flex-grow">
          {description || "No description available"}
        </p>*/}

        {/* Skills */}
        {safeSkills.length > 0 && (
          <div className='mb-4 flex flex-wrap gap-1'>
            {safeSkills.slice(0, 3).map((skill, index) => (
              <span
                key={index}
                className='rounded-md bg-pink-500/20 px-2 py-1 text-pink-300 text-xs'
              >
                {skill}
              </span>
            ))}
            {safeSkills.length > 3 && (
              <span className='rounded-md bg-white/10 px-2 py-1 text-white/60 text-xs'>
                +{safeSkills.length - 3} more
              </span>
            )}
          </div>
        )}

        {/* Footer */}
<<<<<<< HEAD
        <div className="flex items-center justify-between text-xs text-white/50 pt-4 border-t border-white/10">
          <div className="flex items-center gap-2">
=======
        <div className='flex items-center justify-between border-white/10 border-t pt-4 text-white/50 text-xs'>
          <div className="flex items-center gap-4">
>>>>>>> 9c4271fe
            <div className="flex items-center gap-1">
              <Users className='h-3 w-3' />
              <span>{safeSubmissionCount} submissions</span>
            </div>
            {deadline && (() => {
              const deadlineInfo = getDeadlineInfo(deadline);
              return (
                <div
                  className={`flex items-center gap-1 ${
                    deadlineInfo.isExpired
                      ? "text-red-400"
                      : deadlineInfo.isSoon
                      ? "text-yellow-400"
                      : "text-white/50"
                  }`}
                >
                  <Clock className='h-3 w-3' />
                  <span>{deadlineInfo.timeRemaining || "Invalid deadline"}</span>
                </div>
              );
            })()}
          </div>
          {createdAt && (
            <div className="flex items-center gap-1">
              <Calendar className='h-3 w-3' />
              <span>{formatDate(createdAt)}</span>
            </div>
          )}
        </div>
      </div>
    </Link>
  );
}<|MERGE_RESOLUTION|>--- conflicted
+++ resolved
@@ -34,6 +34,7 @@
   submissionCount,
   skills,
   createdAt,
+  status,
 }: BountyCardProps) {
   // Ensure skills is always an array
   const safeSkills = Array.isArray(skills) ? skills : [];
@@ -43,12 +44,12 @@
     try {
       // Handle both Date objects and date strings
       const dateObj = new Date(date);
-      
+
       // Check if the date is valid
       if (Number.isNaN(dateObj.getTime())) {
         return "Invalid date";
       }
-      
+
       return dateObj.toLocaleDateString("en-US", {
         year: "numeric",
         month: "short",
@@ -60,44 +61,56 @@
   };
 
   const getDeadlineInfo = (deadline: Date | string | null | undefined) => {
-    if (!deadline) return { timeRemaining: null, isExpired: false, isSoon: false };
-    
+    if (!deadline)
+      return { timeRemaining: null, isExpired: false, isSoon: false };
+
     try {
-      const deadlineDate = deadline instanceof Date ? deadline : new Date(deadline);
+      const deadlineDate =
+        deadline instanceof Date ? deadline : new Date(deadline);
       const now = new Date();
-      
+
       // Check if the date is valid
       if (Number.isNaN(deadlineDate.getTime())) {
         return { timeRemaining: null, isExpired: false, isSoon: false };
       }
-      
+
       const diffTime = deadlineDate.getTime() - now.getTime();
       const diffDays = Math.ceil(diffTime / (1000 * 60 * 60 * 24));
-      
+
       // If deadline has passed
       if (diffTime <= 0) {
         return { timeRemaining: "Expired", isExpired: true, isSoon: false };
       }
-      
+
       // Check if deadline is soon (within 7 days)
       const isSoon = diffDays <= 7;
-      
+
       // Calculate time remaining display
       const diffDaysFloor = Math.floor(diffTime / (1000 * 60 * 60 * 24));
-      const diffHours = Math.floor((diffTime % (1000 * 60 * 60 * 24)) / (1000 * 60 * 60));
-      const diffMinutes = Math.floor((diffTime % (1000 * 60 * 60)) / (1000 * 60));
-      
+      const diffHours = Math.floor(
+        (diffTime % (1000 * 60 * 60 * 24)) / (1000 * 60 * 60)
+      );
+      const diffMinutes = Math.floor(
+        (diffTime % (1000 * 60 * 60)) / (1000 * 60)
+      );
+
       let timeRemaining: string;
       if (diffDaysFloor > 0) {
-        timeRemaining = `Due in ${diffDaysFloor} day${diffDaysFloor !== 1 ? 's' : ''}`;
+        timeRemaining = `Due in ${diffDaysFloor} day${
+          diffDaysFloor !== 1 ? "s" : ""
+        }`;
       } else if (diffHours > 0) {
-        timeRemaining = `Due in ${diffHours} hour${diffHours !== 1 ? 's' : ''} ${diffMinutes} minute${diffMinutes !== 1 ? 's' : ''}`;
+        timeRemaining = `Due in ${diffHours} hour${
+          diffHours !== 1 ? "s" : ""
+        } ${diffMinutes} minute${diffMinutes !== 1 ? "s" : ""}`;
       } else if (diffMinutes > 0) {
-        timeRemaining = `Due in ${diffMinutes} minute${diffMinutes !== 1 ? 's' : ''}`;
+        timeRemaining = `Due in ${diffMinutes} minute${
+          diffMinutes !== 1 ? "s" : ""
+        }`;
       } else {
         timeRemaining = "Due very soon";
       }
-      
+
       return { timeRemaining, isExpired: false, isSoon };
     } catch {
       return { timeRemaining: null, isExpired: false, isSoon: false };
@@ -121,8 +134,6 @@
     }
   };
 
-
-
   const safeAmount = Number(amount);
   const safeSubmissionCount =
     typeof submissionCount === "number" ? submissionCount : 0;
@@ -135,28 +146,44 @@
       : "Unknown Organization";
 
   return (
-<<<<<<< HEAD
-    <Link href={`/bounties/${id}`} className="block group h-full ">
-      <div className="bg-white/5 backdrop-blur-sm border-white/10 rounded-2xl p-6 hover:bg-white/10 hover:border-white/20 transition-all duration-200 h-full flex flex-col card-bg">
+    <Link href={`/bounties/${id}`} className="group block h-full">
+      <div className='card-bg flex h-full flex-col rounded-2xl border border-white/10 bg-white/5 p-6 backdrop-blur-sm transition-all duration-200 hover:border-white/20 hover:bg-white/10'>
         {/* Header */}
-        <div className="flex items-start justify-between mb-4">
-          <div className="flex-1 min-w-0">
-            <h3 className="text-xl font-semibold font-heading text-white group-hover:text-pink-300 transition-colors line-clamp-2 mb-2">
+
+        <div className="mb-2 flex items-start justify-between">
+          <div className="relative mr-2 h-14 w-14 overflow-hidden rounded-full bg-gradient-to-br from-pink-400 to-purple-500">
+            {organization?.logo ? (
+              <Image
+                src={organization?.logo}
+                alt={organization?.name}
+                fill
+                className="bg-black object-cover"
+              />
+            ) : (
+              <div className="flex h-full w-full items-center justify-center">
+                <span className="font-bold text-3xl">
+                  {organizationName[0]}
+                </span>
+              </div>
+            )}
+          </div>
+
+          <div className="min-w-0 flex-1">
+            <h3 className="mb-2 line-clamp-2 font-heading font-semibold text-lg text-white transition-colors group-hover:text-pink-300">
               {title || "Untitled Bounty"}
-              <span
-                className={` ml-1 pl-1 ${getStatusColor(status)}`}
-              >
+              <span className={` ml-1 pl-1 ${getStatusColor(status)}`}>
                 {/* {status ? status.toLowerCase().replace("_", " ") : "unknown"} */}
                 {status?.toUpperCase() === "OPEN" ? (
-                  <span className="inline-block w-2 h-2 rounded-full bg-green-400" />
+                  <span className="inline-block h-2 w-2 rounded-full bg-green-400" />
+                ) : status ? (
+                  status.toLowerCase().replace("_", " ")
                 ) : (
-                  status ? status.toLowerCase().replace("_", " ") : "unknown"
+                  "unknown"
                 )}
               </span>
             </h3>
-            <p className="text-sm text-white/60 mb-2">{organizationName}</p>
+            <p className="mb-2 text-sm text-white/60">{organizationName}</p>
             <div className="flex items-center gap-2">
-
               {/* {winnersAnnouncedAt && (
                 <span className="inline-flex items-center gap-1 px-2 py-1 bg-yellow-500/20 text-yellow-300 rounded-md text-xs">
                   <Trophy className="w-3 h-3" />
@@ -164,53 +191,15 @@
                 </span>
               )} */}
             </div>
-=======
-    <Link href={`/bounties/${id}`} className='group block h-full'>
-      <div className='flex h-full flex-col rounded-2xl border border-white/10 bg-white/5 p-6 backdrop-blur-sm transition-all duration-200 hover:border-white/20 hover:bg-white/10'>
-        {/* Header */}
-
-        <div className='mb-2 flex items-start justify-between'>
-
-        <div className='relative mr-2 h-14 w-14 overflow-hidden rounded-full bg-gradient-to-br from-pink-400 to-purple-500'>
-        {organization?.logo ? (
-                    <Image
-                      src={organization?.logo}
-                      alt={organization?.name}
-                      fill
-                      className="bg-black object-cover"
-                    />
-                  ) : (
-                    <div className="flex h-full w-full items-center justify-center">
-                      <span className="font-bold text-3xl">
-                        {organizationName[0]}
-                      </span>
-                    </div>
-                  )}
-          </div>
-
-          <div className='min-w-0 flex-1'>
-            <h3 className='mb-2 line-clamp-2 font-heading font-semibold text-lg text-white transition-colors group-hover:text-pink-300'>
-              {title || "Untitled Bounty"}
-            </h3>
-            <p className='mb-2 text-sm text-white/60'>{organizationName}</p>
->>>>>>> 9c4271fe
           </div>
 
           {/* Amount */}
           {safeAmount && (
-<<<<<<< HEAD
-            <div className="flex items-center ml-4">
-              <DollarSign className="w-6 h-6 text-green-400" />
+            <div className="ml-4 flex items-center">
+              <DollarSign className="h-6 w-6 text-green-400" />
               <div className="text-right">
                 {safeAmount && (
-                  <div className="text-2xl font-semibold text-green-400">
-=======
-            <div className='ml-4 flex items-center gap-2'>
-              {/* <DollarSign className='h-4 w-4 text-green-400' /> */}
-              <div className="text-right">
-                {safeAmount && (
-                  <div className='font-semibold text-green-400 text-lg'>
->>>>>>> 9c4271fe
+                  <div className='font-semibold text-green-400 text-xl'>
                     {safeAmount.toLocaleString()} {token}
                   </div>
                 )}
@@ -231,56 +220,54 @@
 
         {/* Skills */}
         {safeSkills.length > 0 && (
-          <div className='mb-4 flex flex-wrap gap-1'>
-            {safeSkills.slice(0, 3).map((skill, index) => (
+          <div className="mb-4 flex flex-wrap gap-1">
+            {safeSkills.slice(0, 5).map((skill, index) => (
               <span
                 key={index}
-                className='rounded-md bg-pink-500/20 px-2 py-1 text-pink-300 text-xs'
+                className="rounded-md bg-pink-500/20 px-2 py-1 text-pink-300 text-xs"
               >
                 {skill}
               </span>
             ))}
-            {safeSkills.length > 3 && (
-              <span className='rounded-md bg-white/10 px-2 py-1 text-white/60 text-xs'>
-                +{safeSkills.length - 3} more
+            {safeSkills.length > 5 && (
+              <span className="rounded-md bg-white/10 px-2 py-1 text-white/60 text-xs">
+                +{safeSkills.length - 5} more
               </span>
             )}
           </div>
         )}
 
         {/* Footer */}
-<<<<<<< HEAD
-        <div className="flex items-center justify-between text-xs text-white/50 pt-4 border-t border-white/10">
+        <div className="flex items-center justify-between border-white/10 border-t pt-4 text-white/50 text-xs">
           <div className="flex items-center gap-2">
-=======
-        <div className='flex items-center justify-between border-white/10 border-t pt-4 text-white/50 text-xs'>
-          <div className="flex items-center gap-4">
->>>>>>> 9c4271fe
             <div className="flex items-center gap-1">
-              <Users className='h-3 w-3' />
+              <Users className="h-3 w-3" />
               <span>{safeSubmissionCount} submissions</span>
             </div>
-            {deadline && (() => {
-              const deadlineInfo = getDeadlineInfo(deadline);
-              return (
-                <div
-                  className={`flex items-center gap-1 ${
-                    deadlineInfo.isExpired
-                      ? "text-red-400"
-                      : deadlineInfo.isSoon
-                      ? "text-yellow-400"
-                      : "text-white/50"
-                  }`}
-                >
-                  <Clock className='h-3 w-3' />
-                  <span>{deadlineInfo.timeRemaining || "Invalid deadline"}</span>
-                </div>
-              );
-            })()}
+            {deadline &&
+              (() => {
+                const deadlineInfo = getDeadlineInfo(deadline);
+                return (
+                  <div
+                    className={`flex items-center gap-1 ${
+                      deadlineInfo.isExpired
+                        ? "text-red-400"
+                        : deadlineInfo.isSoon
+                        ? "text-yellow-400"
+                        : "text-white/50"
+                    }`}
+                  >
+                    <Clock className="h-3 w-3" />
+                    <span>
+                      {deadlineInfo.timeRemaining || "Invalid deadline"}
+                    </span>
+                  </div>
+                );
+              })()}
           </div>
           {createdAt && (
             <div className="flex items-center gap-1">
-              <Calendar className='h-3 w-3' />
+              <Calendar className="h-3 w-3" />
               <span>{formatDate(createdAt)}</span>
             </div>
           )}
