--- conflicted
+++ resolved
@@ -47,16 +47,11 @@
                 height={48}
                 className="rounded-full bg-white p-2"
                 onError={(e) => {
-<<<<<<< HEAD
-                  console.error('RFP Card image failed to load:', grant.organization.logo);
-                  e.currentTarget.style.display = 'none';
-=======
                   console.log(
                     "RFP Card image failed to load:",
                     grant.organization.logo,
                   );
                   e.currentTarget.style.display = "none";
->>>>>>> f805a9e2
                 }}
               />
             ) : (
