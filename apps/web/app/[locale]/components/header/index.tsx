"use client";

import { useSession } from "@packages/auth/client";
import { Logo } from "@packages/base/components/logo";
import { Button } from "@packages/base/components/ui/button";
import {
  DropdownMenu,
  DropdownMenuContent,
  DropdownMenuItem,
  DropdownMenuLabel,
  DropdownMenuSeparator,
  DropdownMenuTrigger,
} from "@packages/base/components/ui/dropdown-menu";
import type { Dictionary } from "@packages/i18n";
import {
  BookOpen,
  Building2,
  ChevronDown,
  HelpCircle,
  LogOut,
  Menu,
  MoveRight,
  Settings,
  User,
  X,
} from "lucide-react";
import Image from "next/image";
import Link from "next/link";
import { usePathname } from "next/navigation";
import { useEffect, useState } from "react";
import { env } from "@/env";
import { LOCALE_PREFIX_REGEX } from "@/lib/config";
import { AuthModal } from "../auth-modal";

type HeaderProps = {
  dictionary: Dictionary;
};

type UserSession = {
  id: string;
  email?: string;
  name?: string;
  image?: string | null;
  username?: string;
};

const UserMenu = ({
  user,
  onSignOut,
}: {
  user: UserSession;
  onSignOut: () => void;
}) => {
  const [userProfile, setUserProfile] = useState<{
    username?: string;
    organizations: Array<{
      id: string;
      name: string;
      slug: string;
      role: string;
    }>;
  } | null>(null);

  useEffect(() => {
    const fetchUserProfile = async () => {
      try {
        const response = await fetch(
          `${env.NEXT_PUBLIC_API_URL}/api/v1/users/me`,
          {
            credentials: "include",
          }
        );

        if (response.ok) {
          const data = await response.json();
          setUserProfile({
            username: data.user.username,
            organizations: data.user.organizations || [],
          });
        }
      } catch {
        // ignore
      }
    };

    fetchUserProfile();
  }, []);

  const getInitials = (name?: string, email?: string) => {
    if (name) {
      return name
        .split(" ")
        .map((part) => part[0])
        .join("")
        .toUpperCase()
        .slice(0, 2);
    }
    if (email) {
      return email[0].toUpperCase();
    }
    return "U";
  };

  const userInitials = getInitials(user.name, user.email);
  const displayName = user.name || user.email || "User";
  const firstName = user.name ? user.name.split(" ")[0] : displayName;
  const hasOrganization =
    userProfile?.organizations && userProfile.organizations.length > 0;
  const profileHref = `/profile/${
    userProfile?.username || user.username || user.id
  }`;

  return (
    <DropdownMenu>
      <DropdownMenuTrigger asChild>
        <Button
          className="flex h-auto items-center gap-2 rounded-lg p-2 hover:bg-white/10"
          variant="ghost"
        >
          {user.image ? (
            <Image
              alt={`${displayName} avatar`}
              className="h-8 w-8 rounded-full"
              height={32}
              src={user.image}
              width={32}
            />
          ) : (
            <div className="flex h-8 w-8 items-center justify-center rounded-full bg-pink-600 font-medium text-white text-xs">
              {userInitials}
            </div>
          )}
          <span className="font-medium text-white">{firstName}</span>
          <ChevronDown className="h-4 w-4 text-white/70" />
        </Button>
      </DropdownMenuTrigger>
      <DropdownMenuContent
        align="end"
        className="w-56 border-white/10 bg-black/90 text-white"
      >
        <DropdownMenuLabel className="font-normal">
          <div className="flex flex-col space-y-1">
            <p className="font-medium text-sm leading-none">{displayName}</p>
            <p className="text-white/60 text-xs leading-none">{user.email}</p>
          </div>
        </DropdownMenuLabel>
        <DropdownMenuSeparator className="bg-white/10" />
        <DropdownMenuItem asChild>
          <Link
            className="cursor-pointer focus:bg-white/10 focus:text-white"
            href={profileHref}
          >
            <User className="mr-2 h-4 w-4" />
            <span>Profile</span>
          </Link>
        </DropdownMenuItem>
        <DropdownMenuItem asChild>
          <Link
            className="cursor-pointer focus:bg-white/10 focus:text-white"
            href="/settings"
          >
            <Settings className="mr-2 h-4 w-4" />
            <span>Settings</span>
          </Link>
        </DropdownMenuItem>
        <DropdownMenuSeparator className="bg-white/10" />
        {hasOrganization ? (
          <DropdownMenuItem asChild>
            <a
              className="cursor-pointer focus:bg-white/10 focus:text-white"
<<<<<<< HEAD
              href={`${env.NEXT_PUBLIC_DASHBOARD_URL}`}
=======
              onClick={() => window.open(`${env.NEXT_PUBLIC_DASHBOARD_URL}`)}
>>>>>>> a78a60e3
            >
              <Building2 className="mr-2 h-4 w-4" />
              <span>Go to Dashboard</span>
            </a>
          </DropdownMenuItem>
        ) : (
          <DropdownMenuItem asChild>
            <Link
              className="cursor-pointer focus:bg-white/10 focus:text-white"
              href="/onboarding/organization"
            >
              <Building2 className="mr-2 h-4 w-4" />
              <span>Create Organization</span>
            </Link>
          </DropdownMenuItem>
        )}
        <DropdownMenuItem asChild>
          <a
            className="cursor-pointer focus:bg-white/10 focus:text-white"
            href={env.NEXT_PUBLIC_DOCS_URL || "https://docs.opentribe.io"}
            rel="noopener noreferrer"
            target="_blank"
          >
            <BookOpen className="mr-2 h-4 w-4" />
            <span>Documentation</span>
          </a>
        </DropdownMenuItem>
        <DropdownMenuItem asChild>
          <a
            className="cursor-pointer focus:bg-white/10 focus:text-white"
            href={env.NEXT_PUBLIC_DOCS_URL || "https://docs.opentribe.io"}
            rel="noopener noreferrer"
            target="_blank"
          >
            <HelpCircle className="mr-2 h-4 w-4" />
            <span>Help & Support</span>
          </a>
        </DropdownMenuItem>
        <DropdownMenuSeparator className="bg-white/10" />
        <DropdownMenuItem
          className="text-red-400 focus:bg-white/10 focus:text-red-400"
          onClick={onSignOut}
        >
          <LogOut className="mr-2 h-4 w-4" />
          <span>Sign out</span>
        </DropdownMenuItem>
      </DropdownMenuContent>
    </DropdownMenu>
  );
};

export const Header = ({ dictionary: _dictionary }: HeaderProps) => {
  const { data: session } = useSession();
  const [isOpen, setOpen] = useState(false);
  const pathname = usePathname();

  const handleSignOut = async () => {
    const { signOut } = await import("@packages/auth/client");
    await signOut();
    window.location.reload();
  };

  const navigationItems = [
    {
      title: "💰 Bounties",
      href: "/bounties",
      description: "",
    },
    {
      title: "🖌 Grants",
      href: "/grants",
      description: "",
    },
    {
      title: "🗒️ RFPs",
      href: "/rfps",
      description: "",
    },
  ];

  const isActive = (href: string) => {
    // Remove locale prefix if present
    const cleanPathname = pathname.replace(LOCALE_PREFIX_REGEX, "");
    const cleanHref = href.replace(LOCALE_PREFIX_REGEX, "");
    return (
      cleanPathname === cleanHref || cleanPathname.startsWith(`${cleanHref}/`)
    );
  };

  return (
    <header className="sticky top-0 left-0 z-40 w-full border-white/10 border-b bg-black/90 backdrop-blur-xl">
      <div className="container relative mx-auto flex min-h-20 flex-row items-center justify-between px-4">
        <div className="flex items-center">
          <Link className="flex items-center gap-2" href="/">
            <Logo size="md" />
          </Link>
        </div>
        <nav className="hidden items-center gap-6 md:flex">
          {navigationItems.map((item) => (
            <Link
              className={`text-sm transition-colors ${
                isActive(item.href)
                  ? "font-medium text-white"
                  : "text-white/70 hover:text-white"
              }`}
              href={item.href}
              key={item.title}
            >
              {item.title}
            </Link>
          ))}
        </nav>
        <div className="flex items-center gap-4">
          {session?.user ? (
            <UserMenu onSignOut={handleSignOut} user={session.user} />
          ) : (
            <>
              <AuthModal>
                <Button
                  className="rounded-full font-bold font-heading text-base"
                  size="lg"
                  variant="secondary"
                >
                  Login / Sign Up
                </Button>
              </AuthModal>
            </>
          )}
        </div>
        <div className="flex w-12 shrink items-end justify-end lg:hidden">
          <Button onClick={() => setOpen(!isOpen)} variant="ghost">
            {isOpen ? <X className="h-5 w-5" /> : <Menu className="h-5 w-5" />}
          </Button>
          {isOpen && (
            <div className="container absolute top-20 right-0 flex w-full flex-col gap-8 border-t bg-background px-6 py-4 shadow-lg">
              {navigationItems.map((item) => (
                <div key={item.title}>
                  <div className="flex flex-col gap-2">
                    {item.href ? (
                      <Link
                        className={`flex items-center justify-between px-4 ${
                          isActive(item.href) ? "text-white" : ""
                        }`}
                        href={item.href}
                        onClick={() => setOpen(!isOpen)}
                        rel={
                          item.href.startsWith("http")
                            ? "noopener noreferrer"
                            : undefined
                        }
                        target={
                          item.href.startsWith("http") ? "_blank" : undefined
                        }
                      >
                        <span className="text-lg">{item.title}</span>
                        <MoveRight className="h-4 w-4 stroke-1 text-muted-foreground" />
                      </Link>
                    ) : (
                      <p className="pl-4 text-lg">{item.title}</p>
                    )}
                  </div>
                </div>
              ))}
            </div>
          )}
        </div>
      </div>
    </header>
  );
};<|MERGE_RESOLUTION|>--- conflicted
+++ resolved
@@ -1,8 +1,10 @@
 "use client";
 
+import { env } from "@/env";
+import { LOCALE_PREFIX_REGEX } from "@/lib/config";
 import { useSession } from "@packages/auth/client";
+import { Button } from "@packages/base/components/ui/button";
 import { Logo } from "@packages/base/components/logo";
-import { Button } from "@packages/base/components/ui/button";
 import {
   DropdownMenu,
   DropdownMenuContent,
@@ -11,9 +13,7 @@
   DropdownMenuSeparator,
   DropdownMenuTrigger,
 } from "@packages/base/components/ui/dropdown-menu";
-import type { Dictionary } from "@packages/i18n";
 import {
-  BookOpen,
   Building2,
   ChevronDown,
   HelpCircle,
@@ -23,13 +23,14 @@
   Settings,
   User,
   X,
+  BookOpen,
 } from "lucide-react";
+import Link from "next/link";
+import { useState, useEffect } from "react";
+import { usePathname } from "next/navigation";
+
+import type { Dictionary } from "@packages/i18n";
 import Image from "next/image";
-import Link from "next/link";
-import { usePathname } from "next/navigation";
-import { useEffect, useState } from "react";
-import { env } from "@/env";
-import { LOCALE_PREFIX_REGEX } from "@/lib/config";
 import { AuthModal } from "../auth-modal";
 
 type HeaderProps = {
@@ -114,16 +115,16 @@
     <DropdownMenu>
       <DropdownMenuTrigger asChild>
         <Button
+          variant="ghost"
           className="flex h-auto items-center gap-2 rounded-lg p-2 hover:bg-white/10"
-          variant="ghost"
         >
           {user.image ? (
             <Image
+              src={user.image}
               alt={`${displayName} avatar`}
+              width={32}
+              height={32}
               className="h-8 w-8 rounded-full"
-              height={32}
-              src={user.image}
-              width={32}
             />
           ) : (
             <div className="flex h-8 w-8 items-center justify-center rounded-full bg-pink-600 font-medium text-white text-xs">
@@ -135,8 +136,8 @@
         </Button>
       </DropdownMenuTrigger>
       <DropdownMenuContent
+        className="w-56 border-white/10 bg-black/90 text-white"
         align="end"
-        className="w-56 border-white/10 bg-black/90 text-white"
       >
         <DropdownMenuLabel className="font-normal">
           <div className="flex flex-col space-y-1">
@@ -147,8 +148,8 @@
         <DropdownMenuSeparator className="bg-white/10" />
         <DropdownMenuItem asChild>
           <Link
+            href={profileHref}
             className="cursor-pointer focus:bg-white/10 focus:text-white"
-            href={profileHref}
           >
             <User className="mr-2 h-4 w-4" />
             <span>Profile</span>
@@ -156,8 +157,8 @@
         </DropdownMenuItem>
         <DropdownMenuItem asChild>
           <Link
+            href="/settings"
             className="cursor-pointer focus:bg-white/10 focus:text-white"
-            href="/settings"
           >
             <Settings className="mr-2 h-4 w-4" />
             <span>Settings</span>
@@ -168,11 +169,7 @@
           <DropdownMenuItem asChild>
             <a
               className="cursor-pointer focus:bg-white/10 focus:text-white"
-<<<<<<< HEAD
-              href={`${env.NEXT_PUBLIC_DASHBOARD_URL}`}
-=======
               onClick={() => window.open(`${env.NEXT_PUBLIC_DASHBOARD_URL}`)}
->>>>>>> a78a60e3
             >
               <Building2 className="mr-2 h-4 w-4" />
               <span>Go to Dashboard</span>
@@ -181,8 +178,8 @@
         ) : (
           <DropdownMenuItem asChild>
             <Link
+              href="/onboarding/organization"
               className="cursor-pointer focus:bg-white/10 focus:text-white"
-              href="/onboarding/organization"
             >
               <Building2 className="mr-2 h-4 w-4" />
               <span>Create Organization</span>
@@ -191,10 +188,10 @@
         )}
         <DropdownMenuItem asChild>
           <a
+            href={env.NEXT_PUBLIC_DOCS_URL || "https://docs.opentribe.io"}
+            target="_blank"
+            rel="noopener noreferrer"
             className="cursor-pointer focus:bg-white/10 focus:text-white"
-            href={env.NEXT_PUBLIC_DOCS_URL || "https://docs.opentribe.io"}
-            rel="noopener noreferrer"
-            target="_blank"
           >
             <BookOpen className="mr-2 h-4 w-4" />
             <span>Documentation</span>
@@ -202,10 +199,10 @@
         </DropdownMenuItem>
         <DropdownMenuItem asChild>
           <a
+            href={env.NEXT_PUBLIC_DOCS_URL || "https://docs.opentribe.io"}
+            target="_blank"
+            rel="noopener noreferrer"
             className="cursor-pointer focus:bg-white/10 focus:text-white"
-            href={env.NEXT_PUBLIC_DOCS_URL || "https://docs.opentribe.io"}
-            rel="noopener noreferrer"
-            target="_blank"
           >
             <HelpCircle className="mr-2 h-4 w-4" />
             <span>Help & Support</span>
@@ -213,8 +210,8 @@
         </DropdownMenuItem>
         <DropdownMenuSeparator className="bg-white/10" />
         <DropdownMenuItem
+          onClick={onSignOut}
           className="text-red-400 focus:bg-white/10 focus:text-red-400"
-          onClick={onSignOut}
         >
           <LogOut className="mr-2 h-4 w-4" />
           <span>Sign out</span>
@@ -266,20 +263,20 @@
     <header className="sticky top-0 left-0 z-40 w-full border-white/10 border-b bg-black/90 backdrop-blur-xl">
       <div className="container relative mx-auto flex min-h-20 flex-row items-center justify-between px-4">
         <div className="flex items-center">
-          <Link className="flex items-center gap-2" href="/">
+          <Link href="/" className="flex items-center gap-2">
             <Logo size="md" />
           </Link>
         </div>
         <nav className="hidden items-center gap-6 md:flex">
           {navigationItems.map((item) => (
             <Link
+              key={item.title}
+              href={item.href}
               className={`text-sm transition-colors ${
                 isActive(item.href)
                   ? "font-medium text-white"
                   : "text-white/70 hover:text-white"
               }`}
-              href={item.href}
-              key={item.title}
             >
               {item.title}
             </Link>
@@ -287,14 +284,14 @@
         </nav>
         <div className="flex items-center gap-4">
           {session?.user ? (
-            <UserMenu onSignOut={handleSignOut} user={session.user} />
+            <UserMenu user={session.user} onSignOut={handleSignOut} />
           ) : (
             <>
               <AuthModal>
                 <Button
-                  className="rounded-full font-bold font-heading text-base"
                   size="lg"
                   variant="secondary"
+                  className="rounded-full font-bold font-heading text-base"
                 >
                   Login / Sign Up
                 </Button>
@@ -303,7 +300,7 @@
           )}
         </div>
         <div className="flex w-12 shrink items-end justify-end lg:hidden">
-          <Button onClick={() => setOpen(!isOpen)} variant="ghost">
+          <Button variant="ghost" onClick={() => setOpen(!isOpen)}>
             {isOpen ? <X className="h-5 w-5" /> : <Menu className="h-5 w-5" />}
           </Button>
           {isOpen && (
@@ -313,18 +310,18 @@
                   <div className="flex flex-col gap-2">
                     {item.href ? (
                       <Link
+                        href={item.href}
+                        onClick={() => setOpen(!isOpen)}
                         className={`flex items-center justify-between px-4 ${
                           isActive(item.href) ? "text-white" : ""
                         }`}
-                        href={item.href}
-                        onClick={() => setOpen(!isOpen)}
+                        target={
+                          item.href.startsWith("http") ? "_blank" : undefined
+                        }
                         rel={
                           item.href.startsWith("http")
                             ? "noopener noreferrer"
                             : undefined
-                        }
-                        target={
-                          item.href.startsWith("http") ? "_blank" : undefined
                         }
                       >
                         <span className="text-lg">{item.title}</span>
