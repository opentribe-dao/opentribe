--- conflicted
+++ resolved
@@ -1,18 +1,13 @@
 "use client";
 
-<<<<<<< HEAD
-=======
 import { env } from "@/env";
->>>>>>> a78a60e3
 import { Badge } from "@packages/base/components/ui/badge";
 import { Button } from "@packages/base/components/ui/button";
 import { Label } from "@packages/base/components/ui/label";
 import { Textarea } from "@packages/base/components/ui/textarea";
-<<<<<<< HEAD
-=======
 import { getTokenLogo } from "@packages/base/lib/utils";
->>>>>>> a78a60e3
 import {
+  ArrowLeft,
   Calendar,
   Check,
   Clock,
@@ -21,16 +16,10 @@
   ExternalLink,
   FileText,
   Loader2,
+  Mail,
+  User,
   X,
 } from "lucide-react";
-<<<<<<< HEAD
-import { useRouter } from "next/navigation";
-import { use, useEffect, useState } from "react";
-import ReactMarkdown from "react-markdown";
-import remarkGfm from "remark-gfm";
-import { toast } from "sonner";
-import { env } from "@/env";
-=======
 import Image from "next/image";
 import { useRouter } from "next/navigation";
 import { use } from "react";
@@ -38,7 +27,6 @@
 import ReactMarkdown from "react-markdown";
 import remarkGfm from "remark-gfm";
 import { toast } from "sonner";
->>>>>>> a78a60e3
 
 interface ApplicationDetails {
   id: string;
@@ -175,28 +163,19 @@
     }
   };
 
-<<<<<<< HEAD
-  const formatDate = (date: string) =>
-    new Date(date).toLocaleDateString("en-US", {
-=======
   const formatDate = (date: string) => {
     return new Date(date).toLocaleDateString("en-US", {
->>>>>>> a78a60e3
       month: "long",
       day: "numeric",
       year: "numeric",
       hour: "2-digit",
       minute: "2-digit",
     });
-
-<<<<<<< HEAD
-  const formatAmount = (amount: number) =>
-    new Intl.NumberFormat("en-US").format(amount);
-=======
+  };
+
   const formatAmount = (amount: number) => {
     return new Intl.NumberFormat("en-US").format(amount);
   };
->>>>>>> a78a60e3
 
   const getStatusColor = (status: string) => {
     switch (status) {
@@ -289,16 +268,16 @@
                 </h2>
                 <div className="space-y-4">
                   {application.answers.map((answer, index) => (
-                    <div className="space-y-2" key={index}>
+                    <div key={index} className="space-y-2">
                       <p className="font-medium text-sm text-white/80">
                         {answer.question}
                       </p>
                       {answer.type === "url" ? (
                         <a
+                          href={answer.answer}
+                          target="_blank"
+                          rel="noopener noreferrer"
                           className="flex items-center gap-2 text-[#E6007A] hover:underline"
-                          href={answer.answer}
-                          rel="noopener noreferrer"
-                          target="_blank"
                         >
                           <ExternalLink className="h-4 w-4" />
                           {answer.answer}
@@ -321,11 +300,11 @@
                 <div className="space-y-2">
                   {application.files.map((file, index) => (
                     <a
+                      key={index}
+                      href={file.url}
+                      target="_blank"
+                      rel="noopener noreferrer"
                       className="flex items-center gap-3 rounded-lg bg-white/5 p-3 transition-colors hover:bg-white/10"
-                      href={file.url}
-                      key={index}
-                      rel="noopener noreferrer"
-                      target="_blank"
                     >
                       <FileText className="h-5 w-5 text-white/60" />
                       <div className="flex-1">
@@ -352,28 +331,23 @@
                 </p>
                 <div className="space-y-4">
                   <div>
-                    <Label className="text-white/80" htmlFor="feedback">
+                    <Label htmlFor="feedback" className="text-white/80">
                       Feedback (Required for rejection)
                     </Label>
                     <Textarea
-                      className="mt-2 border-white/10 bg-white/5 text-white"
                       id="feedback"
+                      value={feedback}
                       onChange={(e) => setFeedback(e.target.value)}
                       placeholder="Provide constructive feedback for the applicant..."
                       rows={4}
-                      value={feedback}
+                      className="mt-2 border-white/10 bg-white/5 text-white"
                     />
                   </div>
                   <div className="flex gap-3">
                     <Button
-<<<<<<< HEAD
-=======
                       onClick={() => handleStatusUpdate("APPROVED")}
                       disabled={actionLoading}
->>>>>>> a78a60e3
                       className="bg-green-600 hover:bg-green-700"
-                      disabled={actionLoading}
-                      onClick={() => handleStatusUpdate("APPROVED")}
                     >
                       {actionLoading ? (
                         <Loader2 className="mr-2 h-4 w-4 animate-spin" />
@@ -383,12 +357,8 @@
                       Approve Application
                     </Button>
                     <Button
-<<<<<<< HEAD
-=======
                       onClick={() => handleStatusUpdate("REJECTED")}
->>>>>>> a78a60e3
                       disabled={actionLoading || !feedback}
-                      onClick={() => handleStatusUpdate("REJECTED")}
                       variant="destructive"
                     >
                       {actionLoading ? (
@@ -611,8 +581,8 @@
                       <div className="space-y-1">
                         {application.timeline.map((milestone, index) => (
                           <div
+                            key={index}
                             className="flex items-center justify-between text-sm"
-                            key={index}
                           >
                             <span className="text-white">
                               {milestone.milestone}
