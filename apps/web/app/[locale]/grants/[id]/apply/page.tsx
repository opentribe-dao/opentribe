--- conflicted
+++ resolved
@@ -1,13 +1,6 @@
 "use client";
 
 import { useSession } from "@packages/auth/client";
-import { FileUpload } from "@packages/base";
-import {
-  Accordion,
-  AccordionContent,
-  AccordionItem,
-  AccordionTrigger,
-} from "@packages/base/components/ui/accordion";
 import { Button } from "@packages/base/components/ui/button";
 import {
   Card,
@@ -16,6 +9,8 @@
 } from "@packages/base/components/ui/card";
 import { Input } from "@packages/base/components/ui/input";
 import { Label } from "@packages/base/components/ui/label";
+import { Textarea } from "@packages/base/components/ui/textarea";
+import { FileUpload } from "@packages/base";
 import {
   Select,
   SelectContent,
@@ -23,15 +18,14 @@
   SelectTrigger,
   SelectValue,
 } from "@packages/base/components/ui/select";
-import { Textarea } from "@packages/base/components/ui/textarea";
-import { formatCurrency } from "@packages/base/lib/utils";
-import { DollarSign, Loader2, Plus, X } from "lucide-react";
+import { Loader2, Plus, X, Calendar, DollarSign } from "lucide-react";
 import { useParams, useRouter, useSearchParams } from "next/navigation";
 import { useEffect, useState } from "react";
+import { toast } from "sonner";
+import { Header } from "../../../components/header";
+import { AuthModal } from "../../../components/auth-modal";
+import { env } from "@/env";
 import ReactMarkdown from "react-markdown";
-<<<<<<< HEAD
-import { toast } from "sonner";
-=======
 import {
   Accordion,
   AccordionContent,
@@ -39,10 +33,7 @@
   AccordionTrigger,
 } from "@packages/base/components/ui/accordion";
 import { formatCurrency, getTokenLogo } from "@packages/base/lib/utils";
->>>>>>> a78a60e3
 import { GrantCard } from "@/app/[locale]/components/cards/grant-card";
-import { env } from "@/env";
-import { AuthModal } from "../../../components/auth-modal";
 
 interface Grant {
   id: string;
@@ -172,7 +163,7 @@
     }
 
     // Validate required fields
-    if (!(formData.title && formData.description)) {
+    if (!formData.title || !formData.description) {
       toast.error("Please fill in all required fields");
       return;
     }
@@ -195,7 +186,7 @@
     // Validate screening responses
     if (grant?.screening) {
       for (const question of grant.screening) {
-        if (!(question.optional || formData.responses[question.question])) {
+        if (!question.optional && !formData.responses[question.question]) {
           toast.error(`Please answer: ${question.question}`);
           return;
         }
@@ -379,17 +370,10 @@
     hasMinAmount && hasMaxAmount
       ? `${minAmountStr} - ${maxAmountStr}`
       : hasMinAmount
-<<<<<<< HEAD
-        ? `Minimum: ${minAmountStr}`
-        : hasMaxAmount
-          ? `Maximum: ${maxAmountStr}`
-          : "";
-=======
       ? `Minimum: ${minAmountStr}`
       : hasMaxAmount
       ? `Maximum: ${maxAmountStr}`
       : "";
->>>>>>> a78a60e3
 
   return (
     <>
@@ -406,12 +390,9 @@
               <div className="flex items-center justify-center gap-3 text-white/60">
                 {grant.organization.logo && (
                   <img
+                    src={grant.organization.logo}
                     alt={grant.organization.name}
                     className="h-8 w-8 rounded-full bg-white"
-<<<<<<< HEAD
-                    src={grant.organization.logo}
-=======
->>>>>>> a78a60e3
                   />
                 )}
                 <span>{grant.organization.name}</span>
@@ -450,21 +431,21 @@
 
             {/* Grant card */}
             <GrantCard
+              key={grant.id}
+              id={grant.id}
+              slug={grant.slug}
+              title={grant.title}
+              organization={grant.organization}
+              bannerUrl={grant.bannerUrl}
+              minAmount={grant.minAmount}
+              maxAmount={grant.maxAmount}
+              token={grant.token}
+              rfpCount={grant.rfps.length}
               applicationCount={grant.applicationCount}
-              bannerUrl={grant.bannerUrl}
-              createdAt={grant.createdAt}
-              id={grant.id}
-              key={grant.id}
-              maxAmount={grant.maxAmount}
-              minAmount={grant.minAmount}
-              organization={grant.organization}
-              rfpCount={grant.rfps.length}
-              skills={grant.skills}
-              slug={grant.slug}
               status={grant.status}
               summary={grant.summary}
-              title={grant.title}
-              token={grant.token}
+              skills={grant.skills}
+              createdAt={grant.createdAt}
             />
 
             <div className="mb-8"></div>
@@ -477,10 +458,10 @@
                     Application Details
                   </h3>
                   {grant.instructions && (
-                    <Accordion className="mt-4" collapsible type="single">
+                    <Accordion type="single" collapsible className="mt-4">
                       <AccordionItem
+                        value="instructions"
                         className="border-white/10"
-                        value="instructions"
                       >
                         <AccordionTrigger className="text-white hover:no-underline">
                           Application Instructions
@@ -498,31 +479,27 @@
                   {/* RFP Selection (if applicable) */}
                   {grant.rfps && grant.rfps.length > 0 && (
                     <div>
-                      <Label className="text-white" htmlFor="rfpId">
+                      <Label htmlFor="rfpId" className="text-white">
                         Select RFP (optional)
                       </Label>
                       <Select
+                        value={formData.rfpId}
                         onValueChange={(value) =>
                           setFormData((prev) => ({ ...prev, rfpId: value }))
                         }
-                        value={formData.rfpId}
                       >
                         <SelectTrigger className="mt-2 border-white/10 bg-white/5 text-white">
                           <SelectValue placeholder="Select an RFP" />
                         </SelectTrigger>
                         <SelectContent className="border-white/10 bg-zinc-900">
-<<<<<<< HEAD
-                          <SelectItem className="text-white" value="none">
-=======
                           <SelectItem value="none" className="text-white">
->>>>>>> a78a60e3
                             None
                           </SelectItem>
                           {grant.rfps.map((rfp) => (
                             <SelectItem
-                              className="text-white"
                               key={rfp.id}
                               value={rfp.id}
+                              className="text-white"
                             >
                               {rfp.title}
                             </SelectItem>
@@ -534,12 +511,13 @@
 
                   {/* Title */}
                   <div>
-                    <Label className="text-white" htmlFor="title">
+                    <Label htmlFor="title" className="text-white">
                       Project Title *
                     </Label>
                     <Input
-                      className="mt-2 border-white/10 bg-white/5 text-white placeholder:text-white/40"
                       id="title"
+                      type="text"
+                      value={formData.title}
                       onChange={(e) =>
                         setFormData((prev) => ({
                           ...prev,
@@ -547,24 +525,19 @@
                         }))
                       }
                       placeholder="Enter your project title"
-<<<<<<< HEAD
-=======
                       className="mt-2 border-white/10 bg-white/5 text-white placeholder:text-white/40"
->>>>>>> a78a60e3
                       required
-                      type="text"
-                      value={formData.title}
                     />
                   </div>
 
                   {/* Summary */}
                   <div>
-                    <Label className="text-white" htmlFor="summary">
+                    <Label htmlFor="summary" className="text-white">
                       Summary (optional)
                     </Label>
                     <Textarea
-                      className="mt-2 border-white/10 bg-white/5 text-white placeholder:text-white/40"
                       id="summary"
+                      value={formData.summary}
                       onChange={(e) =>
                         setFormData((prev) => ({
                           ...prev,
@@ -573,22 +546,18 @@
                       }
                       placeholder="Brief summary of your project (2-3 sentences)"
                       rows={3}
-<<<<<<< HEAD
-                      value={formData.summary}
-=======
                       className="mt-2 border-white/10 bg-white/5 text-white placeholder:text-white/40"
->>>>>>> a78a60e3
                     />
                   </div>
 
                   {/* Description */}
                   <div>
-                    <Label className="text-white" htmlFor="description">
+                    <Label htmlFor="description" className="text-white">
                       Project Description *
                     </Label>
                     <Textarea
-                      className="mt-2 border-white/10 bg-white/5 text-white placeholder:text-white/40"
                       id="description"
+                      value={formData.description}
                       onChange={(e) =>
                         setFormData((prev) => ({
                           ...prev,
@@ -596,27 +565,19 @@
                         }))
                       }
                       placeholder="Provide a detailed description of your project, including objectives, methodology, and expected outcomes..."
-<<<<<<< HEAD
-=======
                       rows={8}
                       className="mt-2 border-white/10 bg-white/5 text-white placeholder:text-white/40"
->>>>>>> a78a60e3
                       required
-                      rows={8}
-                      value={formData.description}
                     />
                   </div>
 
                   {/* Budget */}
                   {(hasMinAmount || hasMaxAmount) && (
                     <div>
-                      <Label className="text-white" htmlFor="budget">
+                      <Label htmlFor="budget" className="text-white">
                         Budget Request ({grant.token})
                       </Label>
                       <div className="relative mt-2">
-<<<<<<< HEAD
-                        <DollarSign className="-translate-y-1/2 absolute top-1/2 left-3 h-4 w-4 text-white/40" />
-=======
                         {getTokenLogo(grant.token) ? (
                           // Show token logo if available
                           <img
@@ -627,12 +588,10 @@
                         ) : (
                           <DollarSign className="-translate-y-1/2 absolute top-1/2 left-3 h-4 w-4 text-white/40" />
                         )}
->>>>>>> a78a60e3
                         <Input
-                          className="border-white/10 bg-white/5 pl-10 text-white placeholder:text-white/40"
                           id="budget"
-                          max={grant.maxAmount || undefined}
-                          min={grant.minAmount || 0}
+                          type="number"
+                          value={formData.budget}
                           onChange={(e) =>
                             setFormData((prev) => ({
                               ...prev,
@@ -640,14 +599,9 @@
                             }))
                           }
                           placeholder={budgetPlaceholder}
-<<<<<<< HEAD
-                          type="number"
-                          value={formData.budget}
-=======
                           className="border-white/10 bg-white/5 pl-10 text-white placeholder:text-white/40"
                           min={grant.minAmount || 0}
                           max={grant.maxAmount || undefined}
->>>>>>> a78a60e3
                         />
                       </div>
                     </div>
@@ -658,11 +612,11 @@
                     <div className="mb-3 flex items-center justify-between">
                       <Label className="text-white">Project Timeline</Label>
                       <Button
-                        className="border-white/20 text-white hover:bg-white/10"
-                        onClick={addTimelineItem}
-                        size="sm"
                         type="button"
                         variant="outline"
+                        size="sm"
+                        onClick={addTimelineItem}
+                        className="border-white/20 text-white hover:bg-white/10"
                       >
                         <Plus className="mr-2 h-4 w-4" />
                         Add Timeline Item
@@ -672,17 +626,13 @@
                       <div className="space-y-3">
                         {formData.timeline.map((item, index) => (
                           <div
+                            key={index}
                             className="space-y-3 rounded-lg bg-white/5 p-4"
-                            key={index}
-<<<<<<< HEAD
-=======
-                            className="space-y-3 rounded-lg bg-white/5 p-4"
->>>>>>> a78a60e3
                           >
                             <div className="flex items-start justify-between">
                               <div className="flex-1 space-y-3">
                                 <Input
-                                  className="border-white/10 bg-white/5 text-white"
+                                  value={item.milestone}
                                   onChange={(e) =>
                                     updateTimelineItem(
                                       index,
@@ -691,14 +641,11 @@
                                     )
                                   }
                                   placeholder="Milestone name"
-<<<<<<< HEAD
-                                  value={item.milestone}
-=======
                                   className="border-white/10 bg-white/5 text-white"
->>>>>>> a78a60e3
                                 />
                                 <Input
-                                  className="border-white/10 bg-white/5 text-white"
+                                  type="date"
+                                  value={item.date}
                                   onChange={(e) =>
                                     updateTimelineItem(
                                       index,
@@ -706,26 +653,15 @@
                                       e.target.value
                                     )
                                   }
-<<<<<<< HEAD
-                                  type="date"
-                                  value={item.date}
-=======
                                   className="border-white/10 bg-white/5 text-white"
->>>>>>> a78a60e3
                                 />
                               </div>
                               <Button
-                                className="ml-2 text-white/60 hover:text-white"
-                                onClick={() => removeTimelineItem(index)}
-                                size="sm"
                                 type="button"
                                 variant="ghost"
-<<<<<<< HEAD
-=======
                                 size="sm"
                                 onClick={() => removeTimelineItem(index)}
                                 className="ml-2 text-white/60 hover:text-white"
->>>>>>> a78a60e3
                               >
                                 <X className="h-4 w-4" />
                               </Button>
@@ -747,11 +683,11 @@
                         Milestones & Deliverables
                       </Label>
                       <Button
-                        className="border-white/20 text-white hover:bg-white/10"
-                        onClick={addMilestone}
-                        size="sm"
                         type="button"
                         variant="outline"
+                        size="sm"
+                        onClick={addMilestone}
+                        className="border-white/20 text-white hover:bg-white/10"
                       >
                         <Plus className="mr-2 h-4 w-4" />
                         Add Milestone
@@ -761,41 +697,33 @@
                       <div className="space-y-4">
                         {formData.milestones.map((milestone, index) => (
                           <div
+                            key={index}
                             className="space-y-3 rounded-lg bg-white/5 p-4"
-                            key={index}
-<<<<<<< HEAD
-=======
-                            className="space-y-3 rounded-lg bg-white/5 p-4"
->>>>>>> a78a60e3
                           >
                             <div className="flex items-start justify-between">
                               <h4 className="font-medium text-sm text-white">
                                 Milestone {index + 1}
                               </h4>
                               <Button
-                                className="text-white/60 hover:text-white"
-                                onClick={() => removeMilestone(index)}
-                                size="sm"
                                 type="button"
                                 variant="ghost"
+                                size="sm"
+                                onClick={() => removeMilestone(index)}
+                                className="text-white/60 hover:text-white"
                               >
                                 <X className="h-4 w-4" />
                               </Button>
                             </div>
                             <Input
-                              className="border-white/10 bg-white/5 text-white"
+                              value={milestone.title}
                               onChange={(e) =>
                                 updateMilestone(index, "title", e.target.value)
                               }
                               placeholder="Milestone title"
-<<<<<<< HEAD
-                              value={milestone.title}
-=======
                               className="border-white/10 bg-white/5 text-white"
->>>>>>> a78a60e3
                             />
                             <Textarea
-                              className="border-white/10 bg-white/5 text-white"
+                              value={milestone.description}
                               onChange={(e) =>
                                 updateMilestone(
                                   index,
@@ -805,11 +733,7 @@
                               }
                               placeholder="Milestone description"
                               rows={2}
-<<<<<<< HEAD
-                              value={milestone.description}
-=======
                               className="border-white/10 bg-white/5 text-white"
->>>>>>> a78a60e3
                             />
                             <div>
                               <div className="mb-2 flex items-center justify-between">
@@ -817,17 +741,11 @@
                                   Deliverables
                                 </Label>
                                 <Button
-                                  className="h-auto py-1 text-white/60 hover:text-white"
-                                  onClick={() => addDeliverable(index)}
-                                  size="sm"
                                   type="button"
                                   variant="ghost"
-<<<<<<< HEAD
-=======
                                   size="sm"
                                   onClick={() => addDeliverable(index)}
                                   className="h-auto py-1 text-white/60 hover:text-white"
->>>>>>> a78a60e3
                                 >
                                   <Plus className="mr-1 h-3 w-3" />
                                   Add
@@ -836,15 +754,11 @@
                               {milestone.deliverables.map(
                                 (deliverable, dIndex) => (
                                   <div
+                                    key={dIndex}
                                     className="mb-2 flex items-center gap-2"
-                                    key={dIndex}
-<<<<<<< HEAD
-=======
-                                    className="mb-2 flex items-center gap-2"
->>>>>>> a78a60e3
                                   >
                                     <Input
-                                      className="border-white/10 bg-white/5 text-sm text-white"
+                                      value={deliverable}
                                       onChange={(e) =>
                                         updateDeliverable(
                                           index,
@@ -853,20 +767,16 @@
                                         )
                                       }
                                       placeholder="Deliverable"
-<<<<<<< HEAD
-                                      value={deliverable}
-=======
                                       className="border-white/10 bg-white/5 text-sm text-white"
->>>>>>> a78a60e3
                                     />
                                     <Button
-                                      className="text-white/60 hover:text-white"
+                                      type="button"
+                                      variant="ghost"
+                                      size="sm"
                                       onClick={() =>
                                         removeDeliverable(index, dIndex)
                                       }
-                                      size="sm"
-                                      type="button"
-                                      variant="ghost"
+                                      className="text-white/60 hover:text-white"
                                     >
                                       <X className="h-3 w-3" />
                                     </Button>
@@ -886,7 +796,7 @@
 
                   {/* Attachments */}
                   <div>
-                    <Label className="text-white" htmlFor="attachments">
+                    <Label htmlFor="attachments" className="text-white">
                       Supporting Documents (optional)
                     </Label>
                     <p className="mt-1 mb-3 text-sm text-white/60">
@@ -894,15 +804,15 @@
                       specifications
                     </p>
                     <FileUpload
+                      type="submission"
                       maxFiles={10}
+                      value={formData.attachments}
                       onChange={(urls) =>
                         setFormData((prev) => ({
                           ...prev,
                           attachments: urls,
                         }))
                       }
-                      type="submission"
-                      value={formData.attachments}
                     />
                   </div>
 
@@ -919,7 +829,9 @@
                           </Label>
                           {question.type === "text" ? (
                             <Textarea
-                              className="mt-2 border-white/10 bg-white/5 text-white placeholder:text-white/40"
+                              value={
+                                formData.responses[question.question] || ""
+                              }
                               onChange={(e) =>
                                 updateResponse(
                                   question.question,
@@ -927,20 +839,16 @@
                                 )
                               }
                               placeholder="Enter your response..."
-<<<<<<< HEAD
-=======
                               rows={3}
                               className="mt-2 border-white/10 bg-white/5 text-white placeholder:text-white/40"
->>>>>>> a78a60e3
                               required={!question.optional}
-                              rows={3}
+                            />
+                          ) : question.type === "url" ? (
+                            <Input
+                              type="url"
                               value={
                                 formData.responses[question.question] || ""
                               }
-                            />
-                          ) : question.type === "url" ? (
-                            <Input
-                              className="mt-2 border-white/10 bg-white/5 text-white placeholder:text-white/40"
                               onChange={(e) =>
                                 updateResponse(
                                   question.question,
@@ -948,19 +856,15 @@
                                 )
                               }
                               placeholder="https://..."
-<<<<<<< HEAD
-=======
                               className="mt-2 border-white/10 bg-white/5 text-white placeholder:text-white/40"
->>>>>>> a78a60e3
                               required={!question.optional}
-                              type="url"
+                            />
+                          ) : (
+                            <Input
+                              type="text"
                               value={
                                 formData.responses[question.question] || ""
                               }
-                            />
-                          ) : (
-                            <Input
-                              className="mt-2 border-white/10 bg-white/5 text-white placeholder:text-white/40"
                               onChange={(e) =>
                                 updateResponse(
                                   question.question,
@@ -968,15 +872,8 @@
                                 )
                               }
                               placeholder="File URL or description..."
-<<<<<<< HEAD
-=======
                               className="mt-2 border-white/10 bg-white/5 text-white placeholder:text-white/40"
->>>>>>> a78a60e3
                               required={!question.optional}
-                              type="text"
-                              value={
-                                formData.responses[question.question] || ""
-                              }
                             />
                           )}
                         </div>
@@ -987,13 +884,9 @@
                   {/* Submit Button */}
                   <div className="pt-6">
                     <Button
+                      type="submit"
+                      disabled={submitting}
                       className="w-full bg-[#E6007A] text-white hover:bg-[#E6007A]/90"
-                      disabled={submitting}
-<<<<<<< HEAD
-                      type="submit"
-=======
-                      className="w-full bg-[#E6007A] text-white hover:bg-[#E6007A]/90"
->>>>>>> a78a60e3
                     >
                       {submitting ? (
                         <>
