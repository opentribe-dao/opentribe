"use client";
<<<<<<< HEAD
import { Button } from "@packages/base/components/ui/button";
import { ExpandableText } from "@packages/base/components/ui/expandable-text";
import { ShareButton } from "@packages/base/components/ui/share-button";
import { Skeleton } from "@packages/base/components/ui/skeleton";
import { formatCurrency } from "@packages/base/lib/utils";
import { Building2, Clock, ExternalLink, Mail, MapPin } from "lucide-react";
import Image from "next/image";
import Link from "next/link";
import { notFound } from "next/navigation";
import { useEffect, useState } from "react";
import ReactMarkdown from "react-markdown";
import remarkGfm from "remark-gfm";
import { env } from "@/env";
=======
import { notFound, redirect } from "next/navigation";
import Image from "next/image";
import Link from "next/link";
import { Button } from "@packages/base/components/ui/button";
import {
  Share2,
  MapPin,
  Building2,
  Clock,
  Mail,
  ExternalLink,
  MessageCircle,
  Heart,
  DollarSign,
} from "lucide-react";
import { env } from "@/env";
import ReactMarkdown from "react-markdown";
import remarkGfm from "remark-gfm";
import { useEffect, useState } from "react";
import { useRouter } from "next/navigation";
import { Skeleton } from "@packages/base/components/ui/skeleton";
import { ShareButton } from "@packages/base/components/ui/share-button";
import { formatCurrency, getTokenLogo } from "@packages/base/lib/utils";
import { ExpandableText } from "@packages/base/components/ui/expandable-text";
>>>>>>> a78a60e3

async function getGrant(id: string) {
  const apiUrl = env.NEXT_PUBLIC_API_URL;
  const res = await fetch(`${apiUrl}/api/v1/grants/${id}`, {
    credentials: "include",
  });

  if (!res.ok) {
    return null;
  }

  const data = await res.json();
  return data.grant;
}

export default function GrantDetailPage({
  params,
}: {
  params: Promise<{ id: string }>;
}) {
  const [grant, setGrant] = useState<any | null>(null);
  const [loading, setLoading] = useState(true);
  const [grantId, setGrantId] = useState<string | null>(null);
  const router = useRouter();

  // Resolve params once
  useEffect(() => {
    const resolveParams = async () => {
      const { id } = await params;
      setGrantId(id);
    };
    resolveParams();
  }, [params]);

  // Fetch grant when we have the ID
  useEffect(() => {
    if (!grantId) return;

    const fetchGrant = async () => {
      try {
        const grantData = await getGrant(grantId);
        setGrant(grantData);
      } catch (error) {
        console.error("Error fetching grant:", error);
        notFound();
      } finally {
        setLoading(false);
      }
    };

    fetchGrant();
  }, [grantId]);

  if (loading) {
    return (
      <div className="flex min-h-screen items-center justify-center">
        <Skeleton className="h-full w-full" />
      </div>
    );
  }

  if (!grant) {
    notFound();
  }

  // Calculate date range
  const getDateRange = () => {
    const start = new Date();
    const end = new Date();
    end.setMonth(end.getMonth() + 3);
    return {
      start: start.toLocaleDateString("en-US", {
        month: "short",
        day: "numeric",
        year: "numeric",
      }),
      end: end.toLocaleDateString("en-US", {
        month: "short",
        day: "numeric",
        year: "numeric",
      }),
    };
  };

  const dateRange = getDateRange();

  return (
    <div className="min-h-screen">
      {/* Glass Header Card */}
      <div className="relative overflow-hidden">
        <div className="container relative mx-auto px-6 py-8">
          <div className="rounded-2xl border border-white/10 bg-white/5 p-6 backdrop-blur-xl">
            <div className="items-start justify-between md:flex">
              <div className="items-start gap-6 md:flex">
                {/* Organization Logo */}
                <div className="relative h-20 w-20 overflow-hidden rounded-full bg-gradient-to-br from-pink-400 to-purple-500">
                  {grant.organization.logo ? (
                    <Image
                      alt={grant.organization.name}
                      className="h-20 w-20 object-cover"
                      fill
                      src={grant.organization.logo}
                    />
                  ) : (
                    <div className="flex h-full w-full items-center justify-center">
                      <span className="font-bold text-3xl">
                        {grant.organization.name[0]}
                      </span>
                    </div>
                  )}
                </div>

                {/* Grant Info */}
                <div>
                  <h1 className="mt-2 mb-2 font-bold font-heading text-2xl sm:text-2xl md:mt-0">
                    {grant.title}
                  </h1>
                  <div className="flex flex-col gap-4 text-white/60 md:flex-row md:items-center">
                    <span className="flex items-center gap-1">
                      <Building2 className="h-4 w-4" />
                      {grant.organization.industry?.[0] || "Technology"}
                    </span>
                    <span className="flex items-center gap-1">
                      <MapPin className="h-4 w-4" />
                      {grant.organization.location || "Remote"}
                    </span>
                  </div>
                </div>
              </div>

              {/* Actions */}
              <div className="mt-4 grid grid-cols-2 gap-4 md:mt-0">
                {/* Application count badge */}
                <div className="flex items-center gap-2 rounded-full bg-white/10 px-4 py-2 backdrop-blur-sm">
                  <div className="h-2 w-2 animate-pulse rounded-full bg-green-400" />
                  <span className="font-medium text-sm">
                    {grant._count.applications} applications
                  </span>
                </div>

                <ShareButton url={`/grants/${grantId}`} />
                <div className="col-span-2 w-full">
                  {(() => {
                    switch (true) {
                      case !!grant.userApplicationId:
                        return (
<<<<<<< HEAD
                          <Link
                            href={`/grants/${grantId}/applications/${grant.userApplicationId}`}
                          >
                            <Button
                              className="bg-pink-600 text-white hover:bg-pink-700"
                              disabled={grant.status !== "OPEN"}
                            >
                              View Application
                            </Button>
                          </Link>
                        );
                      case grant.status !== "OPEN":
                        return (
                          <Button
                            className="bg-pink-600 text-white hover:bg-pink-700"
                            disabled={true}
=======
                          <Button
                            className="bg-pink-600 text-white hover:bg-pink-700"
                            disabled={grant.status !== "OPEN"}
                            onClick={() =>
                              router.push(
                                `/grants/${grantId}/applications/${grant.userApplicationId}`
                              )
                            }
                          >
                            View Application
                          </Button>
                        );
                      case grant.status !== "OPEN":
                        return (
                          <Button
                            className="bg-pink-600 text-white hover:bg-pink-700"
                            disabled={true}
                          >
                            Application Closed
                          </Button>
                        );
                      case grant.source === "EXTERNAL" &&
                        !!grant.applicationUrl:
                        return (
                          <Button
                            className="bg-pink-600 text-white hover:bg-pink-700"
                            disabled={grant.canApply === false}
                            onClick={() =>
                              window.open(
                                grant.applicationUrl,
                                "_blank",
                                "noopener,noreferrer"
                              )
                            }
>>>>>>> a78a60e3
                          >
                            Application Closed
                          </Button>
                        );
<<<<<<< HEAD
                      case grant.source === "EXTERNAL" && grant.applicationUrl:
                        return (
                          <a
                            href={grant.applicationUrl}
                            rel="noopener noreferrer"
                            target="_blank"
                          >
                            <Button
                              className="bg-pink-600 text-white hover:bg-pink-700"
                              disabled={grant.canApply === false}
                            >
                              Apply Externally
                            </Button>
                          </a>
                        );
                      default:
                        return (
                          <Link href={`/grants/${grantId}/apply`}>
                            <Button
                              className="bg-pink-600 text-white hover:bg-pink-700"
                              disabled={grant.canApply === false}
                            >
                              Apply Now
                            </Button>
                          </Link>
=======
                      default:
                        return (
                          <Button
                            className="bg-pink-600 text-white hover:bg-pink-700"
                            disabled={grant.canApply === false}
                            onClick={() =>
                              router.push(`/grants/${grantId}/apply`)
                            }
                          >
                            Apply Now
                          </Button>
>>>>>>> a78a60e3
                        );
                    }
                  })()}
                </div>
              </div>
            </div>
          </div>
        </div>
      </div>

      {/* Main Content */}
      <div className="container mx-auto px-6 py-8">
        <div className="grid grid-cols-1 gap-8 lg:grid-cols-3">
          {/* Left Content */}
          <div className="space-y-8 lg:col-span-2">
            {/* About Section */}
            <section>
<<<<<<< HEAD
              <ExpandableText className="py-0" maxHeight={300}>
=======
              <ExpandableText maxHeight={300} className="py-0">
>>>>>>> a78a60e3
                <h2 className="mb-4 font-bold font-heading text-2xl">
                  About the {grant.title}
                </h2>
                <div className="prose prose-invert max-w-none prose-pre:border prose-pre:border-white/10 prose-pre:bg-white/5 prose-headings:font-heading prose-code:text-pink-400 prose-li:text-white/80 prose-p:text-white/80 prose-strong:text-white">
                  <ReactMarkdown remarkPlugins={[remarkGfm]}>
                    {grant.description}
                  </ReactMarkdown>
                </div>

                {grant.instructions && (
                  <div className="mt-6 space-y-4">
                    {/* <h3 className="font-semibold text-lg">
                    Application Requirements:
                  </h3> */}
                    <div className="prose prose-invert max-w-none prose-pre:border prose-pre:border-white/10 prose-pre:bg-white/5 prose-headings:font-heading prose-code:text-pink-400 prose-li:text-white/80 prose-p:text-white/80 prose-strong:text-white">
                      <ReactMarkdown remarkPlugins={[remarkGfm]}>
                        {grant.instructions}
                      </ReactMarkdown>
                    </div>
                    {/* <div className="space-y-2 text-white/80">
                    {grant.instructions
                      .split("\n")
                      .map((instruction: any, idx: number) => (
                        <div key={idx} className="flex items-start gap-2">
                          <span className="mt-1 text-pink-400">•</span>
                          <span>{instruction}</span>
                        </div>
                      ))}
                  </div> */}
                  </div>
                )}
              </ExpandableText>

              {/* Funding Details */}
              <div className="mt-8 rounded-xl border border-white/10 bg-white/5 p-6 backdrop-blur-sm">
                <h3 className="mb-3 font-semibold text-lg">
                  Funding is just the start
                </h3>
                <p className="text-white/70">
                  {grant.minAmount && grant.maxAmount ? (
                    <>
                      Grants range from{" "}
                      {formatCurrency(
                        Number(grant.minAmount),
                        String(grant.token)
                      )}{" "}
                      to{" "}
                      {formatCurrency(
                        Number(grant.maxAmount),
                        String(grant.token)
                      )}{" "}
                      in {grant.token || "DOT"} capital, designed to help teams
                      scale.
                    </>
                  ) : (
                    <>
                      Total funding available:{" "}
                      {formatCurrency(
                        Number(grant.totalFunds || 0),
                        String(grant.token)
                      )}{" "}
                      {grant.token || "DOT"}
                    </>
                  )}
                </p>
              </div>
            </section>
          </div>

          {/* Right Sidebar */}
          <div className="space-y-6">
            {/* Grant Price Card */}
            <div className="rounded-xl border border-white/10 bg-white/5 p-6 backdrop-blur-sm">
              <h3 className="mb-2 flex items-center gap-2 font-medium text-sm text-white/60">
                {getTokenLogo(grant.token) ? (
                  // Show token logo if available
                  <img
                    src={getTokenLogo(grant.token) || ""}
                    alt={grant.token || "Token"}
                    className="h-4 w-4 rounded-full object-contain bg-white/10"
                  />
                ) : (
                  <DollarSign className="h-4 w-4 rounded-full bg-[#DBE7FF] p-0.5 text-black" />
                )}{" "}
                Grant Prize
              </h3>
              <div className="font-bold font-heading text-2xl">
                {grant.minAmount && grant.maxAmount ? (
                  <>
                    {formatCurrency(
                      Number(grant.minAmount),
                      String(grant.token)
                    )}{" "}
                    -{" "}
                    {formatCurrency(
                      Number(grant.maxAmount),
                      String(grant.token)
                    )}
                  </>
                ) : grant.minAmount ? (
                  <>
                    From{" "}
                    {formatCurrency(
                      Number(grant.minAmount),
                      String(grant.token)
                    )}
                  </>
                ) : grant.maxAmount ? (
                  <>
                    Up to{" "}
                    {formatCurrency(
                      Number(grant.maxAmount),
                      String(grant.token)
                    )}
                  </>
                ) : (
                  "Variable"
                )}
              </div>
            </div>

            {/* Grant Validity Card */}
            <div className="rounded-xl border border-white/10 bg-white/5 p-6 backdrop-blur-sm">
              <h3 className="mb-3 flex items-center gap-2 font-medium text-sm text-white/60">
                <Clock className="h-4 w-4" /> Grant Validity
              </h3>
              <div className="space-y-2 text-sm">
                <div className="flex justify-between">
                  <span className="text-white/60">Start Date</span>
                  <span className="font-medium">{dateRange.start}</span>
                </div>
                <div className="flex justify-between">
                  <span className="text-white/60">End Date</span>
                  <span className="font-medium">{dateRange.end}</span>
                </div>
              </div>
            </div>

            {/* Contact Card */}
            <div className="rounded-xl border border-white/10 bg-white/5 p-6 backdrop-blur-sm">
              <h3 className="mb-3 font-medium text-sm text-white/60">
                Contact
              </h3>
              <div className="space-y-3">
                <a
                  className="flex items-center gap-2 text-white/80 transition-colors hover:text-white"
                  href={`mailto:grants@${grant.organization.slug}.com`}
                >
                  <Mail className="h-4 w-4" />
                  <span className="text-sm">
                    grants@{grant.organization.slug}.com
                  </span>
                </a>
                {grant.applicationUrl && (
                  <a
                    className="flex items-center gap-2 text-white/80 transition-colors hover:text-white"
                    href={grant.applicationUrl}
                    rel="noopener noreferrer"
                    target="_blank"
                  >
                    <ExternalLink className="h-4 w-4" />
                    <span className="text-sm">External Application</span>
                  </a>
                )}
              </div>
            </div>

            {/* Top RFPs Card */}
            {grant.rfps.length > 0 && (
              <div className="rounded-xl border border-white/10 bg-white/5 p-6 backdrop-blur-sm">
                <h3 className="mb-4 font-medium text-sm text-white/60">
                  Top RFP's
                </h3>
                <div className="space-y-3">
                  {grant.rfps.map((rfp: any) => (
                    <Link
                      className="flex items-center justify-between rounded-lg p-3 transition-colors hover:bg-white/5"
                      href={`/rfps/${rfp.slug || rfp.id}`}
                      key={rfp.id}
                    >
                      <div className="flex items-center gap-3">
                        <div className="h-8 w-8 rounded-full bg-gradient-to-br from-pink-500 to-purple-600" />
                        <div>
                          <p className="line-clamp-1 font-medium text-sm">
                            {rfp.title}
                          </p>
                          <p className="text-white/50 text-xs">
                            {rfp.applicationCount} applications
                          </p>
                        </div>
                      </div>
                      <span className="text-pink-400 text-xs">View →</span>
                    </Link>
                  ))}
                </div>
              </div>
            )}

            {/* Recent Applicants */}
            {grant.applications.length > 0 && (
              <div className="rounded-xl border border-white/10 bg-white/5 p-6 backdrop-blur-sm">
                <h3 className="mb-4 font-medium text-sm text-white/60">
                  Recent Applicants
                </h3>
                <div className="-space-x-2 flex">
                  {grant.applications.map((app: any, idx: number) => (
                    <div
                      className="h-10 w-10 rounded-full border-2 border-[#0a0a0a] bg-gradient-to-br from-pink-500 to-purple-600"
                      key={idx}
                      title={`${app.applicant.firstName || ""} ${
                        app.applicant.lastName ||
                        app.applicant.username ||
                        "Anonymous"
                      }`}
                    >
                      {app.applicant.image ? (
                        <Image
                          alt="Applicant"
                          className="rounded-full"
                          height={40}
                          src={app.applicant.image}
                          width={40}
                        />
                      ) : (
                        <div className="flex h-full w-full items-center justify-center font-bold text-sm">
                          {(
                            app.applicant.firstName?.[0] ||
                            app.applicant.username?.[0] ||
                            "A"
                          ).toUpperCase()}
                        </div>
                      )}
                    </div>
                  ))}
                  {grant._count.applications > 6 && (
                    <div className="flex h-10 w-10 items-center justify-center rounded-full border-2 border-[#0a0a0a] bg-white/10">
                      <span className="font-medium text-xs">
                        +{grant._count.applications - 6}
                      </span>
                    </div>
                  )}
                </div>
              </div>
            )}
          </div>
        </div>
      </div>
    </div>
  );
}<|MERGE_RESOLUTION|>--- conflicted
+++ resolved
@@ -1,19 +1,4 @@
 "use client";
-<<<<<<< HEAD
-import { Button } from "@packages/base/components/ui/button";
-import { ExpandableText } from "@packages/base/components/ui/expandable-text";
-import { ShareButton } from "@packages/base/components/ui/share-button";
-import { Skeleton } from "@packages/base/components/ui/skeleton";
-import { formatCurrency } from "@packages/base/lib/utils";
-import { Building2, Clock, ExternalLink, Mail, MapPin } from "lucide-react";
-import Image from "next/image";
-import Link from "next/link";
-import { notFound } from "next/navigation";
-import { useEffect, useState } from "react";
-import ReactMarkdown from "react-markdown";
-import remarkGfm from "remark-gfm";
-import { env } from "@/env";
-=======
 import { notFound, redirect } from "next/navigation";
 import Image from "next/image";
 import Link from "next/link";
@@ -38,7 +23,6 @@
 import { ShareButton } from "@packages/base/components/ui/share-button";
 import { formatCurrency, getTokenLogo } from "@packages/base/lib/utils";
 import { ExpandableText } from "@packages/base/components/ui/expandable-text";
->>>>>>> a78a60e3
 
 async function getGrant(id: string) {
   const apiUrl = env.NEXT_PUBLIC_API_URL;
@@ -137,10 +121,10 @@
                 <div className="relative h-20 w-20 overflow-hidden rounded-full bg-gradient-to-br from-pink-400 to-purple-500">
                   {grant.organization.logo ? (
                     <Image
+                      src={grant.organization.logo}
                       alt={grant.organization.name}
+                      fill
                       className="h-20 w-20 object-cover"
-                      fill
-                      src={grant.organization.logo}
                     />
                   ) : (
                     <div className="flex h-full w-full items-center justify-center">
@@ -185,24 +169,6 @@
                     switch (true) {
                       case !!grant.userApplicationId:
                         return (
-<<<<<<< HEAD
-                          <Link
-                            href={`/grants/${grantId}/applications/${grant.userApplicationId}`}
-                          >
-                            <Button
-                              className="bg-pink-600 text-white hover:bg-pink-700"
-                              disabled={grant.status !== "OPEN"}
-                            >
-                              View Application
-                            </Button>
-                          </Link>
-                        );
-                      case grant.status !== "OPEN":
-                        return (
-                          <Button
-                            className="bg-pink-600 text-white hover:bg-pink-700"
-                            disabled={true}
-=======
                           <Button
                             className="bg-pink-600 text-white hover:bg-pink-700"
                             disabled={grant.status !== "OPEN"}
@@ -237,38 +203,10 @@
                                 "noopener,noreferrer"
                               )
                             }
->>>>>>> a78a60e3
                           >
-                            Application Closed
+                            Apply Externally
                           </Button>
                         );
-<<<<<<< HEAD
-                      case grant.source === "EXTERNAL" && grant.applicationUrl:
-                        return (
-                          <a
-                            href={grant.applicationUrl}
-                            rel="noopener noreferrer"
-                            target="_blank"
-                          >
-                            <Button
-                              className="bg-pink-600 text-white hover:bg-pink-700"
-                              disabled={grant.canApply === false}
-                            >
-                              Apply Externally
-                            </Button>
-                          </a>
-                        );
-                      default:
-                        return (
-                          <Link href={`/grants/${grantId}/apply`}>
-                            <Button
-                              className="bg-pink-600 text-white hover:bg-pink-700"
-                              disabled={grant.canApply === false}
-                            >
-                              Apply Now
-                            </Button>
-                          </Link>
-=======
                       default:
                         return (
                           <Button
@@ -280,7 +218,6 @@
                           >
                             Apply Now
                           </Button>
->>>>>>> a78a60e3
                         );
                     }
                   })()}
@@ -298,11 +235,7 @@
           <div className="space-y-8 lg:col-span-2">
             {/* About Section */}
             <section>
-<<<<<<< HEAD
-              <ExpandableText className="py-0" maxHeight={300}>
-=======
               <ExpandableText maxHeight={300} className="py-0">
->>>>>>> a78a60e3
                 <h2 className="mb-4 font-bold font-heading text-2xl">
                   About the {grant.title}
                 </h2>
@@ -448,8 +381,8 @@
               </h3>
               <div className="space-y-3">
                 <a
+                  href={`mailto:grants@${grant.organization.slug}.com`}
                   className="flex items-center gap-2 text-white/80 transition-colors hover:text-white"
-                  href={`mailto:grants@${grant.organization.slug}.com`}
                 >
                   <Mail className="h-4 w-4" />
                   <span className="text-sm">
@@ -458,10 +391,10 @@
                 </a>
                 {grant.applicationUrl && (
                   <a
+                    href={grant.applicationUrl}
+                    target="_blank"
+                    rel="noopener noreferrer"
                     className="flex items-center gap-2 text-white/80 transition-colors hover:text-white"
-                    href={grant.applicationUrl}
-                    rel="noopener noreferrer"
-                    target="_blank"
                   >
                     <ExternalLink className="h-4 w-4" />
                     <span className="text-sm">External Application</span>
@@ -479,9 +412,9 @@
                 <div className="space-y-3">
                   {grant.rfps.map((rfp: any) => (
                     <Link
+                      key={rfp.id}
+                      href={`/rfps/${rfp.slug || rfp.id}`}
                       className="flex items-center justify-between rounded-lg p-3 transition-colors hover:bg-white/5"
-                      href={`/rfps/${rfp.slug || rfp.id}`}
-                      key={rfp.id}
                     >
                       <div className="flex items-center gap-3">
                         <div className="h-8 w-8 rounded-full bg-gradient-to-br from-pink-500 to-purple-600" />
@@ -510,8 +443,8 @@
                 <div className="-space-x-2 flex">
                   {grant.applications.map((app: any, idx: number) => (
                     <div
+                      key={idx}
                       className="h-10 w-10 rounded-full border-2 border-[#0a0a0a] bg-gradient-to-br from-pink-500 to-purple-600"
-                      key={idx}
                       title={`${app.applicant.firstName || ""} ${
                         app.applicant.lastName ||
                         app.applicant.username ||
@@ -520,11 +453,11 @@
                     >
                       {app.applicant.image ? (
                         <Image
+                          src={app.applicant.image}
                           alt="Applicant"
+                          width={40}
+                          height={40}
                           className="rounded-full"
-                          height={40}
-                          src={app.applicant.image}
-                          width={40}
                         />
                       ) : (
                         <div className="flex h-full w-full items-center justify-center font-bold text-sm">
