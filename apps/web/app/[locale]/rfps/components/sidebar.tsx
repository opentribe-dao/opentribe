--- conflicted
+++ resolved
@@ -1,23 +1,11 @@
 "use client";
 
-<<<<<<< HEAD
-import React from "react";
-import { Button } from "@packages/base/components/ui/button";
-import { Checkbox } from "@packages/base/components/ui/checkbox";
-import {
-  RadioGroup,
-  RadioGroupItem,
-} from "@packages/base/components/ui/radio-group";
-import { X } from "lucide-react";
-import Link from "next/link";
-=======
 import React from 'react'
 import { Button } from "@packages/base/components/ui/button"
 import { Checkbox } from "@packages/base/components/ui/checkbox"
 import { RadioGroup, RadioGroupItem } from "@packages/base/components/ui/radio-group"
 import { X } from "lucide-react"
 import { TopBountiesCard } from "./top-bounties"
->>>>>>> 7fada4d8
 
 interface RfpsFilters {
   search: string;
@@ -124,15 +112,6 @@
       )}
 
       {/* Sidebar Content */}
-<<<<<<< HEAD
-      <div
-        className={`space-y-6 ${
-          showMobileFilters
-            ? "fixed top-0 right-0 z-50 h-full w-90 translate-x-0 transform-gpu overflow-y-auto bg-[#111111] p-6 opacity-100 transition-opacity transition-transform duration-300 ease-out lg:relative lg:top-auto lg:right-auto lg:z-auto lg:h-auto lg:w-auto lg:bg-transparent lg:p-0"
-            : "pointer-events-none fixed top-0 right-0 z-40 h-full w-80 translate-x-full transform-gpu overflow-y-auto bg-[#111111] p-6 opacity-0 transition-opacity transition-transform duration-300 ease-out lg:pointer-events-auto lg:relative lg:top-auto lg:right-auto lg:z-auto lg:h-auto lg:w-auto lg:translate-x-0 lg:bg-transparent lg:p-0 lg:opacity-100"
-        }`}
-      >
-=======
       <div className={`space-y-6 ${showMobileFilters ? 'fixed top-0 right-0 z-50 h-full w-80 overflow-y-auto bg-[#111111] p-6 lg:relative lg:top-auto lg:right-auto lg:z-auto lg:h-auto lg:w-auto lg:bg-transparent lg:p-0' : "hidden lg:block"}`}>
         {/* Mobile Close Button */}
         {showMobileFilters && (
@@ -149,7 +128,6 @@
           </div>
         )}
         
->>>>>>> 7fada4d8
         {/* Filters */}
         <div className="rounded-xl border border-white/10 bg-white/5 p-5 backdrop-blur-sm">
           <div className="mb-4 flex items-center justify-between">
@@ -275,108 +253,6 @@
           </div>
         </div>
 
-<<<<<<< HEAD
-        {/* Top Bounties */}
-        <div className="rounded-xl border border-white/10 bg-white/5 p-6 backdrop-blur-sm">
-          <h3 className="mb-4 font-heading font-semibold text-lg">
-            Top Bounties
-          </h3>
-
-          {topBountiesLoading && (
-            <div className="space-y-3" aria-label="Loading top bounties">
-              {Array.from({ length: 5 }).map((_, i) => (
-                <div
-                  key={i}
-                  className="flex items-center gap-3 rounded-lg p-2"
-                  aria-hidden="true"
-                >
-                  <div className="h-10 w-10 animate-pulse rounded-full bg-white/10" />
-                  <div className="flex-1">
-                    <div className="mb-1 h-4 w-3/4 animate-pulse rounded bg-white/10" />
-                    <div className="h-3 w-1/2 animate-pulse rounded bg-white/10" />
-                  </div>
-                  <div className="h-4 w-8 animate-pulse rounded bg-white/10" />
-                </div>
-              ))}
-            </div>
-          )}
-
-          {topBountiesError && (
-            <div
-              className="rounded-lg border border-red-500/20 bg-red-500/10 p-4"
-              role="alert"
-              aria-live="polite"
-            >
-              <div className="font-medium text-red-400 text-sm">
-                Error loading bounties
-              </div>
-              <div className="mt-1 text-red-300 text-xs">
-                {topBountiesError.message || "Failed to load top bounties"}
-              </div>
-            </div>
-          )}
-
-          {!topBountiesLoading &&
-            !topBountiesError &&
-            topBounties.length === 0 && (
-              <div className="py-4 text-center">
-                <div className="text-sm text-white/40">
-                  No bounties available
-                </div>
-              </div>
-            )}
-
-          {!topBountiesLoading &&
-            !topBountiesError &&
-            topBounties.length > 0 && (
-              <div className="space-y-3">
-                {topBounties.map((bounty, index) => (
-                  <Link
-                    key={bounty.id}
-                    href={`/bounties/${bounty.id}`}
-                    className="flex w-full cursor-pointer items-center gap-3 rounded-lg p-2 text-left transition-colors hover:bg-white/5"
-                    aria-label={`View bounty: ${bounty.title} by ${bounty.organization.name}`}
-                  >
-                    <div
-                      className={`flex h-10 w-10 flex-shrink-0 items-center justify-center rounded-full bg-gradient-to-br ${getGradientClass(
-                        index
-                      )}`}
-                    >
-                      <span className="font-bold font-heading text-sm text-white">
-                        {index + 1}
-                      </span>
-                    </div>
-                    <div className="min-w-0 flex-1">
-                      <h4 className="line-clamp-1 font-medium text-sm text-white">
-                        {bounty.title}
-                      </h4>
-                      <p className="truncate text-white/50 text-xs">
-                        {bounty.organization.name}
-                      </p>
-                    </div>
-                    <div className="flex items-center gap-1 text-white/60 text-xs">
-                      <span>{bounty.voteCount}</span>
-                    </div>
-                  </Link>
-                ))}
-              </div>
-            )}
-        </div>
-
-        {/* Mobile Close Button */}
-        {showMobileFilters && (
-          <div className="lg:hidden">
-            <Button
-              variant="outline"
-              onClick={() => onMobileFiltersToggle(false)}
-              className="w-full border-white/20 text-white hover:bg-white/10"
-            >
-              <X className="mr-2 h-4 w-4" />
-              Close Filters
-            </Button>
-          </div>
-        )}
-=======
         {/* Top Bounties - Hidden on mobile, shown on desktop */}
           <TopBountiesCard
             topBounties={topBounties}
@@ -384,7 +260,6 @@
             topBountiesError={topBountiesError}
             className='hidden lg:block'
           />
->>>>>>> 7fada4d8
       </div>
     </>
   );
