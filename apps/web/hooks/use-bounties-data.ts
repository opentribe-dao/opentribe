--- conflicted
+++ resolved
@@ -131,19 +131,11 @@
   }
   // hasSubmissions
   if (filters.hasSubmissions !== undefined && filters.hasSubmissions === true) {
-<<<<<<< HEAD
     queryParams.append('hasSubmissions', 'true');
   }
   // hasDeadline
   if (filters.hasDeadline !== undefined && filters.hasDeadline === true) {
     queryParams.append('hasDeadline', 'true');
-=======
-    queryParams.append("hasSubmissions", filters.hasSubmissions.toString());
-  }
-  // hasDeadline
-  if (filters.hasDeadline !== undefined && filters.hasDeadline === true) {
-    queryParams.append("hasDeadline", filters.hasDeadline.toString());
->>>>>>> f9a7cc84
   }
   // pagination
   if (filters.page) {
@@ -157,7 +149,6 @@
   return useQuery({
     queryKey: bountyQueryKeys.list(filters),
     queryFn: async (): Promise<BountiesResponse> => {
-<<<<<<< HEAD
       try {
         const response = await fetch(`${API_BASE_URL}/api/v1/bounties?${queryParams.toString()}`);
         
@@ -186,13 +177,6 @@
           throw error;
         }
         throw new Error('Network error. Please check your connection and try again.');
-=======
-      const response = await fetch(
-        `${API_BASE_URL}/api/v1/bounties?${queryParams.toString()}`
-      );
-      if (!response.ok) {
-        throw new Error("Failed to fetch bounties");
->>>>>>> f9a7cc84
       }
     },
     staleTime: 5 * 60 * 1000, // 5 minutes
@@ -213,7 +197,6 @@
   return useQuery({
     queryKey: bountyQueryKeys.skills(),
     queryFn: async (): Promise<BountySkillCount[]> => {
-<<<<<<< HEAD
       try {
         const res = await fetch(`${API_BASE_URL}/api/v1/bounties/skills`);
         
@@ -249,11 +232,6 @@
           throw error;
         }
         throw new Error('Network error while fetching skills');
-=======
-      const res = await fetch(`${API_BASE_URL}/api/v1/bounties/skills`);
-      if (!res.ok) {
-        throw new Error("Failed to fetch bounty skills");
->>>>>>> f9a7cc84
       }
     },
     staleTime: 15 * 60 * 1000, // 15 minutes
