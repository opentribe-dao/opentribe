--- conflicted
+++ resolved
@@ -1,8 +1,3 @@
-<<<<<<< HEAD
-=======
-import { AnalyticsProvider } from "@packages/analytics";
-import { AuthProvider } from "@packages/auth/provider";
->>>>>>> a856a74d
 import type { ThemeProviderProps } from "next-themes";
 import { Toaster } from "./components/ui/sonner";
 import { TooltipProvider } from "./components/ui/tooltip";
@@ -19,12 +14,6 @@
 );
 
 // Export components
-<<<<<<< HEAD
-export { MarkdownEditor } from "./components/ui/markdown-editor";
-export type { MarkdownEditorProps } from "./components/ui/markdown-editor";
-export { ImageUpload } from "./components/ui/image-upload";
-export { FileUpload } from "./components/ui/file-upload";
-=======
 export { Background } from "./components/background";
 export { MarkdownEditor } from "./components/ui/markdown-editor";
 export type { MarkdownEditorProps } from "./components/ui/markdown-editor";
@@ -32,5 +21,4 @@
 export { FileUpload } from "./components/ui/file-upload";
 
 // Export lib
-export { skillsOptions } from "./lib/skills";
->>>>>>> a856a74d
+export { skillsOptions } from "./lib/skills";